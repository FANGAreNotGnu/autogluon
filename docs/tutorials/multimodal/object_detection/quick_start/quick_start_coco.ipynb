--- conflicted
+++ resolved
@@ -26,7 +26,9 @@
    "execution_count": null,
    "id": "aa00faab-252f-44c9-b8f7-57131aa8251c",
    "metadata": {
-    "tags": []
+    "tags": [
+     "remove-cell"
+    ]
    },
    "outputs": [],
    "source": [
@@ -48,11 +50,7 @@
    "metadata": {},
    "outputs": [],
    "source": [
-<<<<<<< HEAD
     "!mim install \"mmcv=2.1.0\"\n",
-=======
-    "!mim install \"mmcv==2.1.0\"\n",
->>>>>>> 12382f20
     "!pip install \"mmdet==3.2.0\""
    ]
   },
@@ -440,57 +438,21 @@
   },
   {
    "attachments": {},
-<<<<<<< HEAD
-=======
-   "cell_type": "markdown",
-   "id": "c516aabd",
-   "metadata": {},
-   "source": [
-    "Run inference on data in a json file of COCO format (See [Convert Data to COCO Format](../data_preparation/convert_data_to_coco_format.ipynb) for more details about COCO format). Note that since the root is by default the parent folder of the annotation file, here we put the annotation file in a folder:"
-   ]
-  },
-  {
-   "cell_type": "code",
-   "execution_count": null,
-   "id": "16100ac3",
-   "metadata": {},
-   "outputs": [],
-   "source": [
-    "import json\n",
-    "\n",
-    "# create a input file for demo\n",
-    "data = {\"images\": [{\"id\": 0, \"width\": -1, \"height\": -1, \"file_name\": test_image}], \"categories\": []}\n",
-    "os.mkdir(\"input_data_for_demo\")\n",
-    "input_file = \"input_data_for_demo/demo_annotation.json\"\n",
-    "with open(input_file, \"w+\") as f:\n",
-    "    json.dump(data, f)\n",
-    "\n",
-    "pred_test_image = predictor.predict(input_file)\n",
-    "print(pred_test_image)"
-   ]
-  },
-  {
-   "attachments": {},
->>>>>>> 12382f20
-   "cell_type": "markdown",
-   "id": "af490ddc",
-   "metadata": {},
-   "source": [
-<<<<<<< HEAD
+   "cell_type": "markdown",
+   "id": "5152853d",
+   "metadata": {},
+   "source": [
     "Run inference on data in a dictionary of COCO format (See [Convert Data to COCO Format](../data_preparation/convert_data_to_coco_format.ipynb) for more details about COCO format.):"
-=======
-    "Run inference on data in a list of image file names:"
->>>>>>> 12382f20
-   ]
-  },
-  {
-   "cell_type": "code",
-   "execution_count": null,
-   "id": "b2466021",
-   "metadata": {},
-   "outputs": [],
-   "source": [
-    "pred_test_image = predictor.predict([test_image])\n",
+   ]
+  },
+  {
+   "cell_type": "code",
+   "execution_count": null,
+   "id": "bc48c639",
+   "metadata": {},
+   "outputs": [],
+   "source": [
+    "pred_test_image = predictor.predict({\"image\": [test_image]})\n",
     "print(pred_test_image)"
    ]
   },
