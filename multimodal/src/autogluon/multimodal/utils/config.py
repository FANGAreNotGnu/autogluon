--- conflicted
+++ resolved
@@ -559,9 +559,6 @@
     pretrain_config_dir = os.path.join(autogluon.multimodal.__path__[0], "configs", "pretrain")
     if subfolder:
         pretrain_config_dir = os.path.join(pretrain_config_dir, subfolder)
-<<<<<<< HEAD
-    return pretrain_config_dir
-=======
     return pretrain_config_dir
 
 
@@ -606,5 +603,4 @@
 
     with open(config_path, "w") as f:
         json.dump(config, f, indent=2)
-        logger.info(f"Timm config saved to {config_path}.")
->>>>>>> 95f573a1
+        logger.info(f"Timm config saved to {config_path}.")