--- conflicted
+++ resolved
@@ -455,10 +455,7 @@
         else:
             abs_path = os.path.join(root, entry["file_name"])
         if not os.path.exists(abs_path):
-<<<<<<< HEAD
-=======
             logger.warning(f"File skipped since not exists: {abs_path}.")
->>>>>>> 95f573a1
             continue
         rois, _ = _check_load_coco_bbox(
             coco,
