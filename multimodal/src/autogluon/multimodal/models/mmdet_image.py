import logging
import os
import warnings
from typing import Optional

import torch
from torch import nn

try:
    import mmcv
    from mmcv.ops import RoIPool
    from mmcv.parallel import scatter
    from mmcv.runner import load_checkpoint
except ImportError:
    mmcv = None

try:
    import mmdet
    from mmdet.core import get_classes
    from mmdet.models import build_detector
except ImportError:
    mmdet = None

from ..constants import AUTOMM, BBOX, COLUMN, COLUMN_FEATURES, FEATURES, IMAGE, IMAGE_VALID_NUM, LABEL, LOGITS, MASKS

logger = logging.getLogger(AUTOMM)


class MMDetAutoModelForObjectDetection(nn.Module):
    """
    Support MMDET object detection models.
    Refer to https://github.com/open-mmlab/mmdetection
    """

    def __init__(
        self,
        prefix: str,
        checkpoint_name: str,
        num_classes: Optional[int] = None,
        pretrained: Optional[bool] = True,
    ):
        """
        Load a pretrained object detector from MMdetection.

        Parameters
        ----------
        prefix
            The prefix of the MMdetAutoModelForObjectDetection model.
        checkpoint_name
            Name of the mmdet checkpoint.
        num_classes
            The number of classes.
        pretrained
            Whether using the pretrained mmdet models. If pretrained=True, download the pretrained model.
        """
        super().__init__()
        logger.debug(f"initializing {checkpoint_name}")
        self.checkpoint_name = checkpoint_name
        self.pretrained = pretrained
        self.num_classes = num_classes

        checkpoint, config_file = self._load_checkpoint_and_config()

        # read config files
        assert mmcv is not None, "Please install mmcv-full by: mim install mmcv-full."
        if isinstance(config_file, str):
            self.config = mmcv.Config.fromfile(config_file)

        if "bbox_head" in self.config.model.keys():  # yolov3
            if self.num_classes:
                self.config.model["bbox_head"]["num_classes"] = self.num_classes
            else:
                self.num_classes = self.config.model["bbox_head"]["num_classes"]
        elif "roi_head" in self.config.model.keys():  # faster_rcnn
            if self.num_classes:
                self.config.model["roi_head"]["bbox_head"]["num_classes"] = self.num_classes
            else:
                self.num_classes = self.config.model["roi_head"]["bbox_head"]["num_classes"]
        else:
            raise ValueError("Cannot retrieve num_classes for current model structure.")
        self.id2label = dict(zip(range(self.num_classes), range(self.num_classes)))

        # build model and load pretrained weights
        assert mmdet is not None, "Please install MMDetection by: pip install mmdet."
        self.model = build_detector(self.config.model, test_cfg=self.config.get("test_cfg"))

        if self.pretrained and checkpoint is not None:
            checkpoint = load_checkpoint(self.model, checkpoint, map_location="cpu")

        if num_classes == 20:  # TODO: remove hardcode
            self.model.CLASSES = get_classes("voc")
        elif "CLASSES" in checkpoint.get("meta", {}):
            self.model.CLASSES = checkpoint["meta"]["CLASSES"]
        else:
            warnings.simplefilter("once")
            warnings.warn("Class names are not saved in the checkpoint's " "meta data, use COCO classes by default.")
            self.model.CLASSES = get_classes("coco")
        self.model.cfg = self.config  # save the config in the model for convenience

        self.prefix = prefix

        self.name_to_id = self.get_layer_ids()

    def _load_checkpoint_and_config(self, checkpoint_name=None):
        if not checkpoint_name:
            checkpoint_name = self.checkpoint_name
        if checkpoint_name == "faster_rcnn_r50_fpn_1x_voc0712":
            # download voc configs in our s3 bucket
            from ..utils import download

            if not os.path.exists("voc_config"):
                os.makedirs("voc_config")
            # TODO: add sha1_hash
            checkpoint = download(
                url="https://automl-mm-bench.s3.amazonaws.com/voc_script/faster_rcnn_r50_fpn_1x_voc0712_20220320_192712-54bef0f3.pth",
            )
            config_file = download(
                url="https://automl-mm-bench.s3.amazonaws.com/voc_script/faster_rcnn_r50_fpn_1x_voc0712.py",
            )
            download(
                url="https://automl-mm-bench.s3.amazonaws.com/voc_script/default_runtime.py",
                path="voc_config",
            )
            download(
                url="https://automl-mm-bench.s3.amazonaws.com/voc_script/faster_rcnn_r50_fpn.py",
                path="voc_config",
            )
            download(
                url="https://automl-mm-bench.s3.amazonaws.com/voc_script/voc0712.py",
                path="voc_config",
            )
        else:
            from mim.commands import download

            # download config and checkpoint files using openmim
            checkpoint = download(package="mmdet", configs=[checkpoint_name], dest_root=".")[0]
            config_file = checkpoint_name + ".py"

<<<<<<< HEAD
        return checkpoint, config_file
=======
        # read config files
        assert mmcv is not None, "Please install mmcv-full by: mim install mmcv-full."
        if isinstance(config_file, str):
            self.config = mmcv.Config.fromfile(config_file)

        if "bbox_head" in self.config.model.keys():  # yolov3
            if self.num_classes:
                self.config.model["bbox_head"]["num_classes"] = self.num_classes
            else:
                self.num_classes = self.config.model["bbox_head"]["num_classes"]
        elif "roi_head" in self.config.model.keys():  # faster_rcnn
            if self.num_classes:
                self.config.model["roi_head"]["bbox_head"]["num_classes"] = self.num_classes
            else:
                self.num_classes = self.config.model["roi_head"]["bbox_head"]["num_classes"]
        else:
            raise ValueError("Cannot retrieve num_classes for current model structure.")
        self.id2label = dict(zip(range(self.num_classes), range(self.num_classes)))

        # build model and load pretrained weights
        assert mmdet is not None, "Please install MMDetection by: pip install mmdet."
        self.model = build_detector(self.config.model, test_cfg=self.config.get("test_cfg"))

        if self.pretrained and checkpoint is not None:
            checkpoint = load_checkpoint(self.model, checkpoint, map_location="cpu")

        if num_classes == 20:  # TODO: remove hardcode
            self.model.CLASSES = get_classes("voc")
        elif "CLASSES" in checkpoint.get("meta", {}):
            self.model.CLASSES = checkpoint["meta"]["CLASSES"]
        else:
            warnings.simplefilter("once")
            warnings.warn("Class names are not saved in the checkpoint's " "meta data, use COCO classes by default.")
            self.model.CLASSES = get_classes("coco")
        self.model.cfg = self.config  # save the config in the model for convenience
>>>>>>> 5a9353db

    def dump_config(self, path):
        self.config.dump(path)

        self.name_to_id = self.get_layer_ids()

    @property
    def image_key(self):
        return f"{self.prefix}_{IMAGE}"

    @property
    def image_valid_num_key(self):
        return f"{self.prefix}_{IMAGE_VALID_NUM}"

    @property
    def label_key(self):
        return f"{self.prefix}_{LABEL}"

    @property
    def image_column_prefix(self):
        return f"{self.image_key}_{COLUMN}"

    @property
    def image_feature_dim(self):
        return self.model.num_features

    def forward(
        self,
        batch: dict,
    ):
        """
        Parameters
        ----------
        batch
            A dictionary containing the input mini-batch data.
            We need to use the keys with the model prefix to index required data.

        Returns
        -------
            A dictionary with bounding boxes.
        """
        raise NotImplementedError("MMDetAutoModelForObjectDetection.forward() is deprecated since "
                                 "it does not support multi gpu.")

        data = batch[self.image_key]

        data["img_metas"] = [img_metas.data[0] for img_metas in data["img_metas"]]
        data["img"] = [img.data[0] for img in data["img"]]

        device = next(self.model.parameters()).device  # model device
        if next(self.model.parameters()).is_cuda:
            # scatter to specified GPU
            data = scatter(data, [device])[0]
        else:
            for m in self.model.modules():
                assert not isinstance(m, RoIPool), "CPU inference with RoIPool is not supported currently."

        results = self.model(return_loss=False, rescale=True, **data)

        ret = {BBOX: results}
        return {self.prefix: ret}

    def forward_test(self, imgs, img_metas, rescale=True):
        return self.model.forward_test(imgs=imgs, img_metas=img_metas, rescale=rescale)

    def forward_train(self, img, img_metas, gt_bboxes, gt_labels):
        return self.model.forward_train(img=img, img_metas=img_metas, gt_bboxes=gt_bboxes, gt_labels=gt_labels)

    def _parse_losses(self, losses):
        return self.model._parse_losses(losses)

    def get_layer_ids(
        self,
    ):
        """
        Assign an id to each layer. Layer ids will be used in layer-wise lr decay.
        Basically, id gradually increases when going from the output end to
        the input end. The layers defined in this class, e.g., head, have id 0.

        Setting all layers as the same id 0 for now.
        TODO: Need to investigate mmdetection's model definitions

        Returns
        -------
        A dictionary mapping the layer names (keys) to their ids (values).
        """
        name_to_id = {}
        for n, _ in self.named_parameters():
            name_to_id[n] = 0
        return name_to_id<|MERGE_RESOLUTION|>--- conflicted
+++ resolved
@@ -136,45 +136,7 @@
             checkpoint = download(package="mmdet", configs=[checkpoint_name], dest_root=".")[0]
             config_file = checkpoint_name + ".py"
 
-<<<<<<< HEAD
         return checkpoint, config_file
-=======
-        # read config files
-        assert mmcv is not None, "Please install mmcv-full by: mim install mmcv-full."
-        if isinstance(config_file, str):
-            self.config = mmcv.Config.fromfile(config_file)
-
-        if "bbox_head" in self.config.model.keys():  # yolov3
-            if self.num_classes:
-                self.config.model["bbox_head"]["num_classes"] = self.num_classes
-            else:
-                self.num_classes = self.config.model["bbox_head"]["num_classes"]
-        elif "roi_head" in self.config.model.keys():  # faster_rcnn
-            if self.num_classes:
-                self.config.model["roi_head"]["bbox_head"]["num_classes"] = self.num_classes
-            else:
-                self.num_classes = self.config.model["roi_head"]["bbox_head"]["num_classes"]
-        else:
-            raise ValueError("Cannot retrieve num_classes for current model structure.")
-        self.id2label = dict(zip(range(self.num_classes), range(self.num_classes)))
-
-        # build model and load pretrained weights
-        assert mmdet is not None, "Please install MMDetection by: pip install mmdet."
-        self.model = build_detector(self.config.model, test_cfg=self.config.get("test_cfg"))
-
-        if self.pretrained and checkpoint is not None:
-            checkpoint = load_checkpoint(self.model, checkpoint, map_location="cpu")
-
-        if num_classes == 20:  # TODO: remove hardcode
-            self.model.CLASSES = get_classes("voc")
-        elif "CLASSES" in checkpoint.get("meta", {}):
-            self.model.CLASSES = checkpoint["meta"]["CLASSES"]
-        else:
-            warnings.simplefilter("once")
-            warnings.warn("Class names are not saved in the checkpoint's " "meta data, use COCO classes by default.")
-            self.model.CLASSES = get_classes("coco")
-        self.model.cfg = self.config  # save the config in the model for convenience
->>>>>>> 5a9353db
 
     def dump_config(self, path):
         self.config.dump(path)
