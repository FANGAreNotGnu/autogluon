--- conflicted
+++ resolved
@@ -635,11 +635,7 @@
     checkpoints = download(package="mmocr", configs=[checkpoint_name], dest_root=".")
 
     # read config files
-<<<<<<< HEAD
-    assert mmcv is not None, "Please install mmcv by: mim install mmcv."
-=======
     check_if_packages_installed(problem_type=OCR)
->>>>>>> cccad2f6
     config_file = checkpoint_name + ".py"
     if isinstance(config_file, str):
         config = mmcv.Config.fromfile(config_file)
