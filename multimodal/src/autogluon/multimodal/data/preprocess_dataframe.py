--- conflicted
+++ resolved
@@ -405,11 +405,7 @@
             col_value = df[col_name]
             col_type = self._column_types[col_name]
 
-<<<<<<< HEAD
-            if col_name == ROIS: #TODO: remove hardcode
-=======
             if col_name == ROIS:  # TODO: infer ROIS type correctly in evaluation/prediction
->>>>>>> a57a5de0
                 processed_data = df[col_name].tolist()
             elif col_type == IMAGE_PATH or IMAGE:
                 processed_data = col_value.apply(lambda ele: ele.split(";")).tolist()
