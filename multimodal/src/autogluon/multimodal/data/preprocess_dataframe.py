--- conflicted
+++ resolved
@@ -525,11 +525,6 @@
         elif self.label_type == ROIS:
             y = y_df.to_list()
         elif self.label_type == NER_ANNOTATION:
-<<<<<<< HEAD
-            # TODO: Add transform_multimodal and process_multimodal.py
-            text_column_index = 0  # Currently, we only support one text column.
-=======
->>>>>>> 7b5c1222
             y = self._label_generator.transform(y_df)
         else:
             raise NotImplementedError
