import collections
import json
import logging
import warnings
from typing import Dict, List, Optional, Tuple, Union

import pandas as pd
import PIL

from ..constants import (
    AUTOMM,
    BINARY,
    CATEGORICAL,
    CLASSIFICATION,
    ENTITY_GROUP,
    IDENTIFIER,
    IMAGE,
    IMAGE_PATH,
    MULTICLASS,
    NER,
    NER_ANNOTATION,
    NULL,
    NUMERICAL,
    OBJECT_DETECTION,
    REGRESSION,
    ROIS,
    TEXT,
)
from .utils import is_rois_input

logger = logging.getLogger(AUTOMM)


def is_categorical_column(
    data: pd.Series,
    valid_data: pd.Series,
    threshold: int = None,
    ratio: Optional[float] = None,
    oov_ratio_threshold: Optional[float] = None,
    is_label: bool = False,
) -> bool:
    """
    Identify whether a column is one categorical column.
    If the number of unique elements in the column is smaller than

        min(#Total Sample * ratio, threshold),

    it will be treated as a categorical column.

    Parameters
    ----------
    data
        One column of a multimodal pd.DataFrame for training.
    valid_data
        One column of a multimodal pd.DataFrame for validation.
    threshold
        The threshold for detecting categorical column.
    ratio
        The ratio detecting categorical column.
    oov_ratio_threshold
        The out-of-vocabulary ratio between training and validation.
        This is used to determine if the column is a categorical column.
        Usually, a categorical column can tolerate a small OOV ratio.
    is_label
        Whether the column is a label column.

    Returns
    -------
    Whether the column is a categorical column.
    """
    if data.dtype.name == "category":
        return True
    else:
        if threshold is None:
            if is_label:
                # TODO(?) The following logic will be problematic if the task is few-shot learning.
                threshold = 100
                oov_ratio_threshold = 0
                ratio = 0.1
            else:
                threshold = 20
                oov_ratio_threshold = 0
                ratio = 0.1
        threshold = min(int(len(data) * ratio), threshold)
        data_value_counts = data.value_counts(dropna=False)
        key_set = set(data_value_counts.keys())
        if len(data_value_counts) < threshold:
            valid_value_counts = valid_data.value_counts(dropna=False)
            total_valid_num = len(valid_data)
            oov_num = 0
            for k, v in zip(valid_value_counts.keys(), valid_value_counts.values):
                if k not in key_set:
                    oov_num += v
            if is_label and oov_num != 0:
                return False
            if oov_num / total_valid_num > oov_ratio_threshold:
                return False
            return True
        return False


def is_rois_column(data: pd.Series) -> bool:
    """
    Identify if a column is one rois column.

    Parameters
    ----------
    X
        One column of a multimodal pd.DataFrame for training.

    Returns
    -------
    Whether the column is a rois column.
    """
    idx = data.first_valid_index()
    if isinstance(data[idx], str):
        try:
            rois = json.loads(data[idx][0])
<<<<<<< HEAD
=======
            # TODO: better infer logic / input format to not confuse with other modality
>>>>>>> a3443df5
            return rois and isinstance(rois, list) and len(data[idx][0]) == 5
        except:
            return False
    else:
        return is_rois_input(data[idx])


def is_numerical_column(
    data: pd.Series,
    valid_data: Optional[pd.Series] = None,
) -> bool:
    """
    Identify if a column is a numerical column.
    Here it uses a very simple rule to verify if this is a numerical column.

    Parameters
    ----------
    data
        One column of a multimodal pd.DataFrame for training.
    valid_data
        One column of a multimodal pd.DataFrame for validation.

    Returns
    -------
    Whether the column is a numerical column.
    """
    try:
        numerical_data = pd.to_numeric(data)
        if valid_data is not None:
            numerical_valid_data = pd.to_numeric(valid_data)
        return True
    except:
        return False


def is_imagepath_column(
    data: pd.Series,
    col_name: str,
) -> bool:
    """
    Identify if a column is one image-path column.
    Here it counts the failures when trying PIL.Image.open() on a sampled subset.
    If over 90% attempts fail, this column isn't an image-path column.

    Parameters
    ----------
    data
        One column of a multimodal pd.DataFrame for training.
    col_name
        Name of column.

    Returns
    -------
    Whether the column is an image-path column.
    """
    sample_num = min(len(data), 500)
    data = data.sample(n=sample_num, random_state=0)
    data = data.apply(lambda ele: str(ele).split(";")).tolist()
    failure_count = 0
    for image_paths in data:
        success = False
        for img_path in image_paths:
            try:
                img = PIL.Image.open(img_path)
                success = True
                break
            except:
                pass
        if not success:
            failure_count += 1
    failure_ratio = failure_count / sample_num

    # Tolerate high failure rate in case that many image files may be corrupted.
    if failure_ratio <= 0.9:
        if failure_ratio > 0:
            warnings.warning(
                f"Among {sample_num} sampled images in column '{col_name}', "
                f"{failure_ratio:.0%} images can't be open. "
                "You may need to thoroughly check your data to see the percentage of missing images, "
                "and estimate the potential influence. By default, we skip the samples with missing images. "
                "You can also set hyperparameter 'data.image.missing_value_strategy' to be 'zero', "
                "which uses a zero image to replace any missing image.",
                UserWarning,
            )
        return True
    else:
        return False


def is_text_column(data: pd.Series) -> bool:
    """
    Identify if a column is one text column.

    Parameters
    ----------
    data
        One column of a multimodal pd.DataFrame for training.

    Returns
    -------
    Whether the column is a text column.
    """
    if len(data) > 5000:
        # Sample to speed-up type inference
        data = data.sample(n=5000, random_state=0)
    data_unique = data.unique()
    num_unique = len(data_unique)
    num_rows = len(data)
    unique_ratio = num_unique / num_rows
    if unique_ratio <= 0.01:
        return False
    try:
        avg_words = pd.Series(data_unique).str.split().str.len().mean()
    except AttributeError:
        return False
    if avg_words < 3:
        return False

    return True


def is_identifier_column(data: pd.Series, col_name: str, id_mappings: Dict[str, Dict]) -> bool:
    """
    Check if a column is one identifier column.

    Parameters
    ----------
    data
        One column of multimodal pd.DataFrame.
    col_name
        Name of the column.
    id_mappings
        Id-to-content mappings. The contents can be text, image, etc.
        This is used when the dataframe contains the query/response indexes instead of their contents.

    Returns
    -------
    Whether the column is an identifier column.
    """
    if not id_mappings or col_name not in id_mappings:
        return False

    sample_num = min(len(data), 500)
    data = data.sample(n=sample_num, random_state=0).tolist()
    failure_count = 0
    for index in data:
        try:
            per_value = id_mappings[col_name][index]
        except:
            failure_count += 1

    if failure_count == 0:
        return True
    elif 0 < failure_count < sample_num:
        warnings.warn(
            f"Among {sample_num} sampled indexes in column {col_name}, "
            f"we can't index all their values from the id_mappings ({failure_count} failures). "
            f"You may need to assure that all the indexes of column {col_name} exist in your id_mappings.",
            UserWarning,
        )
    else:
        return False


def infer_id_mappings_types(id_mappings: Dict[str, Dict]) -> Dict:
    """
    Infer the data types in id_mappings.

    Parameters
    ----------
    id_mappings
        Id-to-content mappings. The contents can be text, image, etc.

    Returns
    -------
    A dictionary containing the data types in id_mappings.
    """
    id_mappings_types = collections.OrderedDict()
    if id_mappings is None:
        return id_mappings_types

    for per_name, per_id_mappings in id_mappings.items():
        per_id_mappings = pd.Series(per_id_mappings.values())
        if is_imagepath_column(per_id_mappings, col_name=per_name):
            id_mappings_types[per_name] = IMAGE_PATH
        elif is_text_column(per_id_mappings):
            id_mappings_types[per_name] = TEXT
        else:
            raise ValueError(
                f"{per_name} in the id_mappings has an invalid type. Currently, we only support image and text types."
            )
    return id_mappings_types


def infer_column_types(
    data: pd.DataFrame,
    valid_data: Optional[pd.DataFrame] = None,
    label_columns: Union[str, List[str]] = None,
    provided_column_types: Optional[Dict] = None,
    allowable_column_types: Optional[List[str]] = None,
    fallback_column_type: Optional[str] = None,
    id_mappings: Optional[Dict[str, Dict]] = None,
) -> Dict:
    """
    Infer the column types of a multimodal pd.DataFrame.

    Parameters
    ----------
    data
        The multimodal pd.DataFrame for training.
    valid_data
        The multimodal pd.DataFrame for validation.
    label_columns
        The label column names.
    provided_column_types
        Additional dictionary that you can use to specify the columns types that you know.
        {'col_name': TYPE, ...}
    allowable_column_types
        What column types are allowed. This is the prior knowledge inferred from the model type.
    fallback_column_type
        What's the fallback column type if the detected type if out of the allowable_column_types.
    id_mappings
        Id-to-content mappings. The contents can be text, image, etc.
        This is used when the dataframe contains the query/response indexes instead of their contents.

    Returns
    -------
    column_types
        A dictionary containing the mappings from column names to their modality types.
        If the column does not contain any useful information, we will set its column type NULL.
    """
    if label_columns is None:
        label_columns = []
    if isinstance(label_columns, str):
        label_columns = [label_columns]

    column_types = collections.OrderedDict()

    if valid_data is None:
        valid_data = data
        is_training = False
    else:
        is_training = True

    id_mappings_types = infer_id_mappings_types(id_mappings)

    for col_name in data.columns:
        if provided_column_types is not None and col_name in provided_column_types:
            column_types[col_name] = provided_column_types[col_name]
            continue
        # Identify columns that provide no information
        idx = data[col_name].first_valid_index()
        if idx is None:
            # No valid index, thus, we will just ignore the column
            column_types[col_name] = NULL
            continue
        if (
            (not isinstance(data[col_name][idx], (list, dict, set)))
            and len(data[col_name].unique()) == 1
            and is_training
        ):
            column_types[col_name] = NULL
            continue
        # TODO: valid check for collections

        if is_rois_column(data[col_name]):
            column_types[col_name] = ROIS
        if is_identifier_column(data[col_name], col_name=col_name, id_mappings=id_mappings):
            column_types[col_name] = f"{id_mappings_types[col_name]}_{IDENTIFIER}"
        elif is_categorical_column(
            data[col_name], valid_data[col_name], is_label=col_name in label_columns
        ):  # Infer categorical column
            column_types[col_name] = CATEGORICAL
        elif is_numerical_column(data[col_name], valid_data[col_name]):  # Infer numerical column
            column_types[col_name] = NUMERICAL
        elif is_imagepath_column(data[col_name], col_name):  # Infer image-path column
            column_types[col_name] = IMAGE_PATH
        elif is_text_column(data[col_name]):  # Infer text column
            column_types[col_name] = TEXT
        else:  # All the other columns are treated as categorical
            column_types[col_name] = CATEGORICAL

    if allowable_column_types and fallback_column_type:
        column_types = set_fallback_column_type(
            column_types=column_types,
            allowable_column_types=allowable_column_types,
            fallback_column_type=fallback_column_type,
        )

    return column_types


def check_missing_values(
    data: pd.DataFrame,
    column_name: str,
    split: Optional[str] = "",
):
    num_missing_values = data[column_name].isnull().sum()
    if num_missing_values > 0:
        raise ValueError(
            f"Label column '{column_name}' contains missing values in the "
            f"{split} dataframe. You may want to filter your data because "
            "missing label is currently not supported."
        )


def infer_label_column_type_by_problem_type_and_pipeline(
    column_types: Dict,
    label_columns: Union[str, List[str]],
    problem_type: Optional[str],
    pipeline: Optional[str] = None,
    data: Optional[pd.DataFrame] = None,
    valid_data: Optional[pd.DataFrame] = None,
    allowable_label_types: Optional[List[str]] = (CATEGORICAL, NUMERICAL, NER_ANNOTATION, ROIS),
    fallback_label_type: Optional[str] = CATEGORICAL,
):
    """
    Infer the label column types based on problem type.

    Parameters
    ----------
    column_types
        Types of columns in a pd.DataFrame.
    label_columns
        The label columns in a pd.DataFrame.
    problem_type
        Type of problem.
    pipeline
        Predictor pipeline, used when problem_type is None.
    data
        A pd.DataFrame.
    valid_data
        A validation pd.DataFrame.
    allowable_label_types
        Which label types are allowed.
    fallback_label_type
        If a label type is not within the allowable_label_types, replace it with this fallback_label_type.

    Returns
    -------
    Column types with the label columns' types inferred from the problem type.
    """
    if label_columns is None:
        return column_types

    if isinstance(label_columns, str):
        label_columns = [label_columns]

    for col_name in label_columns:
        # Make sure the provided label columns are in the dataframe.
        assert (
            col_name in column_types
        ), f"Column {col_name} is not in {column_types.keys()}. Make sure calling `infer_column_types()` first."
        if data is not None:
            check_missing_values(data=data, column_name=col_name, split="training")
        if valid_data is not None:
            check_missing_values(data=valid_data, column_name=col_name, split="validation")
        if column_types[col_name] == NULL:
            raise ValueError(
                f"Label column '{col_name}' contains only one label class. Make sure it has at least two label classes."
            )
        if problem_type in [MULTICLASS, BINARY, CLASSIFICATION]:
            column_types[col_name] = CATEGORICAL
        elif problem_type == REGRESSION:
            column_types[col_name] = NUMERICAL
        elif problem_type == NER:
            column_types[col_name] = NER_ANNOTATION

        if problem_type is None:
            if pipeline == OBJECT_DETECTION:
                column_types[col_name] = ROIS

        if column_types[col_name] not in allowable_label_types:
            column_types[col_name] = fallback_label_type

    return column_types


def infer_rois_column_type(
    column_types: Dict,
    data: Optional[pd.DataFrame] = None,
):
    for col_name in column_types.keys():
        if is_rois_column(data[col_name]):
            column_types[col_name] = ROIS
    return column_types


def infer_problem_type_output_shape(
    label_column: str,
    column_types: Optional[Dict] = None,
    data: Optional[pd.DataFrame] = None,
    provided_problem_type: Optional[str] = None,
    pipeline: Optional[str] = None,
) -> Tuple[str, int]:
    """
    Infer the problem type and output shape based on the label column type and training data.
    Binary classification should have class number 2, while multi-class classification's class
    number should be larger than 2. For regression, the output is restricted to 1 scalar.

    Parameters
    ----------
    column_types
        Types of columns in a multimodal pd.DataFrame.
    label_column
        The label column in a multimodal pd.DataFrame.
    data
        The multimodal pd.DataFrame for training.
    provided_problem_type
        The provided problem type.
    pipeline
        Predictor pipeline, used when problem_type is None.

    Returns
    -------
    problem_type
        Type of problem.
    output_shape
        Shape of output.
    """
    if label_column is None:
        return None, None

    if provided_problem_type is not None:
        if provided_problem_type == MULTICLASS or provided_problem_type == BINARY:
            class_num = len(data[label_column].unique())
            err_msg = (
                f"Provided problem type is '{provided_problem_type}' while the number of "
                f"unique values in the label column is {class_num}."
            )
            if provided_problem_type == BINARY and class_num != 2:
                raise AssertionError(err_msg)
            elif provided_problem_type == MULTICLASS and class_num <= 2:
                raise AssertionError(err_msg)
            return provided_problem_type, class_num
        if provided_problem_type == BINARY:
            return BINARY, 2
        elif provided_problem_type == MULTICLASS:
            class_num = len(data[label_column].value_counts())
            return MULTICLASS, class_num
        elif provided_problem_type == CLASSIFICATION:
            class_num = len(data[label_column].value_counts())
            if class_num == 2:
                return BINARY, 2
            else:
                return MULTICLASS, class_num
        elif provided_problem_type == REGRESSION:
            return provided_problem_type, 1
        elif provided_problem_type == NER:
            unique_entity_groups = [
                annot[ENTITY_GROUP]
                for annotation in data[label_column].iteritems()
                for annot in json.loads(annotation[-1])
            ]
            return provided_problem_type, len(set(unique_entity_groups)) + 2
        else:
            raise ValueError(
                f"Problem type '{provided_problem_type}' doesn't have a valid output shape "
                f"for training. The supported problem types are"
                f" '{BINARY}', '{MULTICLASS}', '{REGRESSION}', '{CLASSIFICATION}', '{NER}'"
            )
    elif pipeline is not None:
        if pipeline == OBJECT_DETECTION:
            return None, None
        else:
            raise ValueError(
                f"The label column '{label_column}' has type"
                f" '{column_types[label_column]}', which is not supported yet while"
                f" provided problem type is None and pipeline is f{pipeline}."
            )
    else:
        if column_types[label_column] == CATEGORICAL:
            class_num = len(data[label_column].unique())
            if class_num == 2:
                return BINARY, 2
            else:
                return MULTICLASS, class_num
        elif column_types[label_column] == NUMERICAL:
            return REGRESSION, 1
        else:
            raise ValueError(
                f"The label column '{label_column}' has type"
                f" '{column_types[label_column]}', which is not supported yet."
            )


def set_fallback_column_type(column_types: Dict, allowable_column_types: List[str], fallback_column_type: str) -> Dict:
    """
    Filter the auto-detected column types to make sure that all column types are allowable.
    Use the fallback type to replace those out of the allowable_column_types.

    Parameters
    ----------
    column_types
        The inferred column types.
    allowable_column_types
        The column types which are allowed by the model type.
    fallback_column_type
        Fallback to this type if some invalid column type is found.

    Returns
    -------
    The filtered column types.
    """
    for col_name, col_type in column_types.items():
        if not col_type.startswith(tuple(allowable_column_types)):
            column_types[col_name] = fallback_column_type

    return column_types<|MERGE_RESOLUTION|>--- conflicted
+++ resolved
@@ -116,10 +116,7 @@
     if isinstance(data[idx], str):
         try:
             rois = json.loads(data[idx][0])
-<<<<<<< HEAD
-=======
             # TODO: better infer logic / input format to not confuse with other modality
->>>>>>> a3443df5
             return rois and isinstance(rois, list) and len(data[idx][0]) == 5
         except:
             return False
