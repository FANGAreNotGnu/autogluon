--- conflicted
+++ resolved
@@ -2,12 +2,8 @@
 
 from torch import nn
 
-<<<<<<< HEAD
-from ..constants import LABEL
+from ..constants import LABEL, NER, NER_ANNOTATION, TEXT
 from .collator import List as ColList
-=======
-from ..constants import LABEL, NER, NER_ANNOTATION, TEXT
->>>>>>> 9a5b54bc
 from .collator import Stack
 from .utils import process_ner_annotations
 
