--- conflicted
+++ resolved
@@ -162,7 +162,6 @@
             else:
                 assert mmocr is not None, "Please install MMOCR by: pip install mmocr."
             cfg = model.model.cfg
-<<<<<<< HEAD
             try: #yolov3
                 training_pipeline = cfg.data.train.dataset.pipeline
             except: #faster_rcnn
@@ -175,11 +174,6 @@
                 self.samples_per_gpu = samples_per_gpu
             else:
                 raise ValueError(f"invalid samples_per_gpu value: {samples_per_gpu}")
-=======
-            cfg.data.test.pipeline = replace_ImageToTensor(cfg.data.test.pipeline)
-            self.val_processor = Compose(cfg.data.test.pipeline)
-            self.train_processor = Compose(cfg.data.test.pipeline)
->>>>>>> a0056495
         else:
             self.train_processor = self.construct_processor(self.train_transform_types)
             self.val_processor = self.construct_processor(self.val_transform_types)
