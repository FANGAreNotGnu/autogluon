--- conflicted
+++ resolved
@@ -18,12 +18,7 @@
 
     pass
 
-<<<<<<< HEAD
 from ..constants import AUTOMM, BBOX, IMAGE, LABEL
-from .utils import apply_layerwise_lr_decay, apply_single_lr, apply_two_stages_lr, get_lr_scheduler, get_optimizer
-=======
-from ..constants import AUTOMM, IMAGE, LABEL
-from ..utils import unpack_datacontainers
 from .utils import (
     apply_freeze_backbone_lr,
     apply_layerwise_lr_decay,
@@ -32,7 +27,6 @@
     get_lr_scheduler,
     get_optimizer,
 )
->>>>>>> 48164f58
 
 logger = logging.getLogger(__name__)
 
