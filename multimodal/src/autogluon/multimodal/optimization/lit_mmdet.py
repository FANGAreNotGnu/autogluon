--- conflicted
+++ resolved
@@ -8,17 +8,6 @@
 from torch.nn.modules.loss import _Loss
 from torchmetrics.aggregation import BaseAggregator
 
-<<<<<<< HEAD
-try:
-    import mmdet
-    from mmcv import ConfigDict
-except ImportError as e:
-    import warnings
-
-    pass
-
-=======
->>>>>>> cccad2f6
 from ..constants import BBOX, IMAGE, LABEL
 from .utils import (
     apply_layerwise_lr_decay,
@@ -84,17 +73,10 @@
 
     def _predict_step(self, batch):
         return self._base_step(batch=batch, mode="predict")
-<<<<<<< HEAD
 
     def _loss_step(self, batch):
         return self._base_step(batch=batch, mode="loss")
 
-=======
-
-    def _loss_step(self, batch):
-        return self._base_step(batch=batch, mode="loss")
-
->>>>>>> cccad2f6
     def _get_map_input(self, pred_results):
 
         preds = []
