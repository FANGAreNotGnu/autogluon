model:
  names:
  categorical_mlp:
    hidden_size: 64
    activation: "leaky_relu"
    num_layers: 1
    drop_rate: 0.1
    normalization: "layer_norm"
    data_types:
      - "categorical"
  numerical_mlp:
    hidden_size: 128
    activation: "leaky_relu"
    num_layers: 1
    drop_rate: 0.1
    normalization: "layer_norm"
    d_token: 8
    embedding_arch:
    data_types:
      - "numerical"
    merge: "concat"
  hf_text:
    checkpoint_name: "google/electra-base-discriminator"
    gradient_checkpointing: False
    pooling_mode: 'cls'  # The pooling mode, can be 'cls' or 'mean'
    data_types:
      - "text"
    tokenizer_name: "hf_auto"
    use_fast: True  # Use a fast Rust-based tokenizer if it is supported for a given model. If a fast tokenizer is not available for a given model, a normal Python-based tokenizer is returned instead.
    max_text_len: 512  # If None or <=0, then use the max length of pretrained models.
    insert_sep: True
    low_cpu_mem_usage: False
    text_segment_num: 2
    stochastic_chunk: False
    text_aug_detect_length: 10                # We perform text augmentation only if a text has more than text_detection_length words. It is used to differentiate text columns versus tabular columns that are treated as text.
    text_trivial_aug_maxscale: 0.1            # augmentation magnitude randomly drawn from [0, text_trivial_aug_maxscale]
    text_train_augment_types:        # specify augmentation space manually, will randomly select one from the following and identity
      # - "random_swap(0.05)"          # less than 0.1 based on eda paper
      # - "random_delete(0.05)"        # less than 0.1 based on eda paper
      # - "syn_replacement(0.05)"  # less than 0.1 based on eda paper
      # - "insert_punc(0.05)"
  ner_text:
    checkpoint_name: "bert-base-cased"
    max_text_len: 512
    gradient_checkpointing: False
    low_cpu_mem_usage: False
    data_types:
      - "text_ner"
    tokenizer_name: "hf_auto"
    insert_sep: False
    text_segment_num: 2
    stochastic_chunk: False
    special_tags: 
      - X # CLS, SEP, and non-first tokens of a word will be labelled as X
      - O # Outside of a named entity
  document_transformer:
    checkpoint_name: "microsoft/layoutlmv3-base" # document foundation models
    gradient_checkpointing: False
    pooling_mode: 'cls'  # The pooling mode, can be 'cls' or 'mean'
    data_types:
      - "document"
    train_transforms:
      - "resize_shorter_side"
      - "center_crop"
    val_transforms:
      - "resize_shorter_side"
      - "center_crop"
    image_norm: "imagenet"
    image_size: 224
    tokenizer_name: "hf_auto"
    max_text_len: 512  # If None or <=0, then use the max length of pretrained models.
    insert_sep: True
    low_cpu_mem_usage: False
    text_segment_num: 2
    stochastic_chunk: False
    text_aug_detect_length: 10                # We perform text augmentation only if a text has more than text_detection_length words. It is used to differentiate text columns versus tabular columns that are treated as text.
    text_trivial_aug_maxscale: 0.0            # augmentation magnitude randomly drawn from [0, text_trivial_aug_maxscale]
  t_few:
    checkpoint_name: "t5-small" #"bigscience/T0_3B"
    gradient_checkpointing: False
    data_types:
      - "text"
    tokenizer_name: "hf_auto"
    length_norm: 1.0 # Normalizes length to adjust for length bias in target template
    unlikely_loss: 1.0 # Adds loss term that lowers probability of incorrect outputs
    mc_loss: 1.0 # Adds multiple choice cross entropy loss
    max_text_len: 512  # If None or <=0, then use the max length of pretrained models.
    text_segment_num: 2
    insert_sep: True
    low_cpu_mem_usage: False
    stochastic_chunk: False
    text_aug_detect_length: 10                # We perform text augmentation only if a text has more than text_detection_length words. It is used to differentiate text columns versus tabular columns that are treated as text.
    text_trivial_aug_maxscale: 0.0            # augmentation magnititude randomly drawn from [0, text_trivial_aug_maxscale]
  timm_image:
    checkpoint_name: "swin_base_patch4_window7_224"
    mix_choice: "all_logits"
    data_types:
      - "image"
    train_transforms:
      - "resize_shorter_side"
      - "center_crop"
      - "trivial_augment"
    val_transforms:
      - "resize_shorter_side"
      - "center_crop"
    image_norm: "imagenet"
    image_size: null
    max_img_num_per_col: 2

  mmdet_image:
    checkpoint_name: "yolov3_mobilenetv2_8xb24-320-300e_coco"
    config_file: ""
    data_types:
      - "image"
    max_img_num_per_col: 1
    output_bbox_format: "xyxy"  # now support xyxy or xywh, for bbox format details see https://keras.io/api/keras_cv/bounding_box/formats/
    frozen_layers: null
    coco_root: null
<<<<<<< HEAD

  ovd:
    checkpoint_name: "GroundingDINO_SwinB"
    config_file: ""
    data_types:
      - "image"
      - "text"
    max_img_num_per_col: 1
    output_bbox_format: "xyxy"  # TODO: # only support xyxy output now, for bbox format details see https://keras.io/api/keras_cv/bounding_box/formats/
=======
>>>>>>> 4123813c

  mmocr_text_detection:
    checkpoint_name: "TextSnake"
    data_types:
      - "image"
    train_transforms:
      - "resize_shorter_side"
      - "center_crop"
      - "trivial_augment"
    val_transforms:
      - "resize_shorter_side"
      - "center_crop"
    image_norm: "imagenet"
    image_size: 224
    max_img_num_per_col: 2

  mmocr_text_recognition:
    checkpoint_name: "ABINet"
    data_types:
      - "image"
    train_transforms:
      - "resize_shorter_side"
      - "center_crop"
      - "trivial_augment"
    val_transforms:
      - "resize_shorter_side"
      - "center_crop"
    image_norm: "imagenet"
    image_size: 224
    max_img_num_per_col: 2

  clip:
    checkpoint_name: "openai/clip-vit-base-patch32"
    data_types:
      - "image"
      - "text"
    train_transforms:
      - "resize_shorter_side"
      - "center_crop"
      - "trivial_augment"
    val_transforms:
      - "resize_shorter_side"
      - "center_crop"
    image_norm: "clip"
    image_size: 224
    max_img_num_per_col: 2
    tokenizer_name: "clip"
    max_text_len: 77  # The maximum possible length.
    insert_sep: False
    text_segment_num: 1
    stochastic_chunk: False
    text_aug_detect_length: 10                     # We perform text augmentation only if a text has more than text_detection_length words. It is used to differentiate text columns versus tabular columns that are treated as text.
    text_trivial_aug_maxscale: 0.0                      # scale randomly drawn from [0, text_trivial_aug_maxscale]
    text_train_augment_types:        # specify augmentation space manually, will randomly select one from the following and identity
      # - "random_swap(0.05)"          # less than 0.1 based on eda paper
      # - "random_delete(0.05)"        # less than 0.1 based on eda paper
      # - "syn_replacement(0.05)"  # less than 0.1 based on eda paper
      # - "insert_punc(0.05)"
  fusion_mlp:
    weight: 0.1
    adapt_in_features: "max"
    hidden_sizes:
      - 128
    activation: "leaky_relu"
    drop_rate: 0.1
    normalization: "layer_norm"
    data_types:
  fusion_ner:
    weight:
    adapt_in_features: "max"
    hidden_sizes:
      - 128
    activation: "leaky_relu"
    drop_rate: 0.1
    normalization: "layer_norm"
    data_types:
  fusion_transformer:
    hidden_size: 192
    n_blocks: 3
    attention_n_heads: 8
    adapt_in_features: "max"
    attention_dropout: 0.2
    residual_dropout: 0.0
    ffn_dropout: 0.1
    ffn_d_hidden: 192
    normalization: "layer_norm"
    ffn_activation: "geglu"
    head_activation: "relu"
    data_types:
    additive_attention: False # Whether to use lightweight additive attention, can be True, False or "auto"
    share_qv_weights: False # Whether to share weight for query and value, can be True, False or "auto"
  ft_transformer:
    data_types:
      - "categorical"
      - "numerical"
    embedding_arch:
      - 'linear'
    token_dim: 192
    hidden_size: 192
    num_blocks: 3
    attention_n_heads: 8
    attention_dropout: 0.2
    residual_dropout: 0.0
    ffn_dropout: 0.1
    ffn_hidden_size: 192
    ffn_activation: "geglu"
    head_activation: "relu"
    normalization: "layer_norm"
    merge: "concat"
    requires_all_dtypes: False
    additive_attention: False # Whether to use lightweight additive attention, can be True, False or "auto"
    share_qv_weights: False # Whether to share weight for query and value, can be True, False or "auto"
    pooling_mode: "cls"
    checkpoint_name: null

  sam:
    checkpoint_name: "facebook/sam-vit-huge"
    image_norm: "imagenet"
    data_types:
      - "semantic_segmentation_img"
    train_transforms:
      - "random_horizontal_flip"
    val_transforms: []
    img_transforms:
      - "resize_to_square"
    gt_transforms:
      - "resize_gt_to_square"
    max_img_num_per_col: 1
    frozen_layers: ["mask_decoder.iou_prediction_head", "prompt_encoder"]
    num_mask_tokens: 1
    ignore_label: 255<|MERGE_RESOLUTION|>--- conflicted
+++ resolved
@@ -116,18 +116,6 @@
     output_bbox_format: "xyxy"  # now support xyxy or xywh, for bbox format details see https://keras.io/api/keras_cv/bounding_box/formats/
     frozen_layers: null
     coco_root: null
-<<<<<<< HEAD
-
-  ovd:
-    checkpoint_name: "GroundingDINO_SwinB"
-    config_file: ""
-    data_types:
-      - "image"
-      - "text"
-    max_img_num_per_col: 1
-    output_bbox_format: "xyxy"  # TODO: # only support xyxy output now, for bbox format details see https://keras.io/api/keras_cv/bounding_box/formats/
-=======
->>>>>>> 4123813c
 
   mmocr_text_detection:
     checkpoint_name: "TextSnake"
