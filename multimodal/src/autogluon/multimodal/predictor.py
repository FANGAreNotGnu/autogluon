from __future__ import annotations

import copy
import json
import logging
import math
import operator
import os
import pickle
import shutil
import sys
import warnings
from datetime import timedelta
from typing import Callable, Dict, List, Optional, Union

import numpy as np
import pandas as pd
import pytorch_lightning as pl
import torch
import yaml
from omegaconf import DictConfig, OmegaConf
from packaging import version
from sklearn.model_selection import train_test_split
from torch import nn

from autogluon.common.utils.log_utils import set_logger_verbosity
from autogluon.common.utils.utils import setup_outputdir
from autogluon.core.utils.try_import import try_import_ray_lightning
from autogluon.core.utils.utils import default_holdout_frac

from . import version as ag_version
from .constants import (
    AUTOMM,
    AUTOMM_TUTORIAL_MODE,
    BBOX,
    BEST,
    BEST_K_MODELS_FILE,
    BINARY,
    CLASSIFICATION,
    COLUMN_FEATURES,
    DATA,
    DEEPSPEED_MIN_PL_VERSION,
    DEEPSPEED_MODULE,
    DEEPSPEED_OFFLOADING,
    DEEPSPEED_STRATEGY,
    DEPRECATED_ZERO_SHOT,
    FEATURE_EXTRACTION,
    FEATURES,
    FEW_SHOT,
    GREEDY_SOUP,
    LABEL,
    LAST_CHECKPOINT,
    LOGITS,
    MAP,
    MASKS,
    MAX,
    MIN,
    MODEL,
    MODEL_CHECKPOINT,
    MULTICLASS,
    NER,
    NER_RET,
    OBJECT_DETECTION,
    OCR_TEXT_DETECTION,
    OCR_TEXT_RECOGNITION,
    PROBABILITY,
    RAY_TUNE_CHECKPOINT,
    REGRESSION,
    SCORE,
    TEXT,
    UNIFORM_SOUP,
    Y_PRED,
    Y_PRED_PROB,
    Y_TRUE,
    ZERO_SHOT_IMAGE_CLASSIFICATION,
)
from .data.datamodule import BaseDataModule
from .data.infer_types import (
    infer_column_types,
    infer_label_column_type_by_problem_type_and_pipeline,
    infer_problem_type_output_shape,
    infer_rois_column_type,
)
from .data.preprocess_dataframe import MultiModalFeaturePreprocessor
from .data.utils import apply_data_processor, apply_df_preprocessor, get_collate_fn, get_per_sample_features
from .models.utils import get_model_postprocess_fn
from .optimization.lit_distiller import DistillerLitModule
from .optimization.lit_mmdet import MMDetLitModule
from .optimization.lit_module import LitModule
from .optimization.lit_ner import NerLitModule
from .optimization.losses import RKDLoss
from .optimization.utils import (
    get_loss_func,
    get_metric,
    get_norm_layer_param_names,
    get_trainable_params_efficient_finetune,
)
from .utils import (
    AutoMMModelCheckpoint,
    AutoMMModelCheckpointIO,
    COCODataset,
    CustomUnpickler,
    DDPCacheWriter,
    LogFilter,
    apply_log_filter,
    assign_feature_column_names,
    average_checkpoints,
    cocoeval,
    compute_inference_batch_size,
    compute_num_gpus,
    compute_score,
    create_fusion_data_processors,
    create_fusion_model,
    data_to_df,
    extract_from_output,
    filter_search_space,
    from_coco,
    get_config,
    get_local_pretrained_config_paths,
    get_minmax_mode,
    get_mixup,
    get_onnx_input,
    getCOCOCatIDs,
    hpo_trial,
    infer_batch,
    infer_dtypes_by_model_names,
    infer_metrics,
    infer_precision,
    infer_scarcity_mode_by_data_size,
    init_df_preprocessor,
    init_pretrained,
    load_text_tokenizers,
    logits_to_prob,
    modify_duplicate_model_names,
    process_save_path,
    save_pretrained_model_configs,
    save_text_tokenizers,
    select_model,
    tensor_to_ndarray,
    try_to_infer_pos_label,
    turn_on_off_feature_column_info,
    update_config_by_rules,
    use_realtime,
)

logger = logging.getLogger(AUTOMM)


class MultiModalPredictor:
    """
    MultiModalPredictor is a deep learning "model zoo" of model zoos. It can automatically build deep learning models that
    are suitable for multimodal datasets. You will only need to preprocess the data in the multimodal dataframe format
    and the MultiModalPredictor can predict the values of one column conditioned on the features from the other columns.

    The prediction can be either classification or regression. The feature columns can contain
    image paths, text, numerical, and categorical values.

    """

    def __init__(
        self,
        label: Optional[str] = None,
        problem_type: Optional[str] = None,
        pipeline: Optional[str] = None,
        val_metric: Optional[str] = None,
        eval_metric: Optional[str] = None,
        hyperparameters: Optional[dict] = None,
        path: Optional[str] = None,
        verbosity: Optional[int] = 3,
        output_shape: Optional[int] = None,  # TODO: infer this for detection
        warn_if_exist: Optional[bool] = True,
        enable_progress_bar: Optional[bool] = None,
    ):
        """
        Parameters
        ----------
        label
            Name of the column that contains the target variable to predict.
        problem_type
            Type of prediction problem, i.e. is this a binary/multiclass classification or regression problem
            (options: 'binary', 'multiclass', 'regression').
            If `problem_type = None`, the prediction problem type is inferred
            based on the label-values in provided dataset.
        pipeline
            This defines inference tasks like FeatureExtraction, ZeroShotClassification, etc.
            TODO: add more pipelines (ref: https://huggingface.co/docs/transformers/main_classes/pipelines)
        eval_metric
            Evaluation metric name. If `eval_metric = None`, it is automatically chosen based on `problem_type`.
            Defaults to 'accuracy' for binary and multiclass classification, 'root_mean_squared_error' for regression.
        hyperparameters
            This is to override some default configurations.
            For example, changing the text and image backbones can be done by formatting:

            a string
            hyperparameters = "model.hf_text.checkpoint_name=google/electra-small-discriminator model.timm_image.checkpoint_name=swin_small_patch4_window7_224"

            or a list of strings
            hyperparameters = ["model.hf_text.checkpoint_name=google/electra-small-discriminator", "model.timm_image.checkpoint_name=swin_small_patch4_window7_224"]

            or a dictionary
            hyperparameters = {
                            "model.hf_text.checkpoint_name": "google/electra-small-discriminator",
                            "model.timm_image.checkpoint_name": "swin_small_patch4_window7_224",
                        }
        path
            Path to directory where models and intermediate outputs should be saved.
            If unspecified, a time-stamped folder called "AutogluonAutoMM/ag-[TIMESTAMP]"
            will be created in the working directory to store all models.
            Note: To call `fit()` twice and save all results of each fit,
            you must specify different `path` locations or don't specify `path` at all.
            Otherwise files from first `fit()` will be overwritten by second `fit()`.
        verbosity
            Verbosity levels range from 0 to 4 and control how much information is printed.
            Higher levels correspond to more detailed print statements (you can set verbosity = 0 to suppress warnings).
            If using logging, you can alternatively control amount of information printed via `logger.setLevel(L)`,
            where `L` ranges from 0 to 50
            (Note: higher values of `L` correspond to fewer print statements, opposite of verbosity levels)
        warn_if_exist
            Whether to raise warning if the specified path already exists.
        enable_progress_bar
            Whether to show progress bar. It will be True by default and will also be
            disabled if the environment variable os.environ["AUTOMM_DISABLE_PROGRESS_BAR"] is set.
        """
        if eval_metric is not None and not isinstance(eval_metric, str):
            eval_metric = eval_metric.name

        if eval_metric is not None and eval_metric.lower() in [
            "rmse",
            "r2",
            "pearsonr",
            "spearmanr",
        ]:
            problem_type = REGRESSION

        if os.environ.get(AUTOMM_TUTORIAL_MODE):
            verbosity = 1  # don't use 3, which doesn't suppress logger.info() in .load().
            enable_progress_bar = False

        if verbosity is not None:
            set_logger_verbosity(verbosity, logger=logger)

        if path is not None:
            path = process_save_path(path=path)

        self._label_column = label
        self._problem_type = problem_type.lower() if problem_type is not None else None
        self._pipeline = pipeline.lower() if pipeline is not None else None
        self._eval_metric_name = eval_metric
        self._validation_metric_name = val_metric
        self._output_shape = output_shape
        self._save_path = path
        self._ckpt_path = None
        self._pretrained_path = None
        self._config = None
        self._df_preprocessor = None
        self._column_types = None
        self._data_processors = None
        self._model_postprocess_fn = None
        self._model = None
        self._resume = False
        self._continuous_training = False
        self._verbosity = verbosity
        self._warn_if_exist = warn_if_exist
        self._enable_progress_bar = enable_progress_bar if enable_progress_bar is not None else True

        if problem_type is not None and problem_type.lower() == DEPRECATED_ZERO_SHOT:
            warnings.warn(
                f'problem_type="{problem_type}" is deprecated. For inference with CLIP model, '
                f'use pipeline="zero_shot_image_classification" instead.',
                DeprecationWarning,
            )
            self._problem_type = None
            self._pipeline = ZERO_SHOT_IMAGE_CLASSIFICATION

        if problem_type is not None and problem_type.lower() == NER:
            self._pipeline = None

        if self._pipeline is not None:
            self._config, self._model, self._data_processors = init_pretrained(
                pipeline=self._pipeline, hyperparameters=hyperparameters, num_classes=self._output_shape
            )

    @property
    def path(self):
        return self._save_path

    @property
    def label(self):
        return self._label_column

    @property
    def problem_type(self):
        return self._problem_type

    @property
    def column_types(self):
        return self._column_types

    # This func is required by the abstract trainer of TabularPredictor.
    def set_verbosity(self, verbosity: int):
        """Set the verbosity level of the log.

        Parameters
        ----------
        verbosity
            The verbosity level

        """
        self._verbosity = verbosity
        set_logger_verbosity(verbosity, logger=logger)

    def fit(
        self,
        train_data: Union[pd.DataFrame, str],
        presets: Optional[str] = None,
        config: Optional[dict] = None,
        tuning_data: Optional[Union[pd.DataFrame, str]] = None,
        time_limit: Optional[int] = None,
        save_path: Optional[str] = None,
        hyperparameters: Optional[Union[str, Dict, List[str]]] = None,
        column_types: Optional[dict] = None,
        holdout_frac: Optional[float] = None,
        teacher_predictor: Union[str, MultiModalPredictor] = None,
        seed: Optional[int] = 123,
        standalone: Optional[bool] = True,
        hyperparameter_tune_kwargs: Optional[dict] = None,
    ):
        """
        Fit MultiModalPredictor predict label column of a dataframe based on the other columns,
        which may contain image path, text, numeric, or categorical features.

        Parameters
        ----------
        train_data
            A dataframe containing training data.
        presets
            Name of the presets. See the available presets in `presets.py`.
        config
            A dictionary with four keys "model", "data", "optimization", and "environment".
            Each key's value can be a string, yaml file path, or OmegaConf's DictConfig.
            Strings should be the file names (DO NOT include the postfix ".yaml") in
            automm/configs/model, automm/configs/data, automm/configs/optimization, and automm/configs/environment.
            For example, you can configure a late-fusion model for the image, text, and tabular data as follows:
            config = {
                        "model": "fusion_mlp_image_text_tabular",
                        "data": "default",
                        "optimization": "adamw",
                        "environment": "default",
                    }
            or
            config = {
                        "model": "/path/to/model/config.yaml",
                        "data": "/path/to/data/config.yaml",
                        "optimization": "/path/to/optimization/config.yaml",
                        "environment": "/path/to/environment/config.yaml",
                    }
            or
            config = {
                        "model": OmegaConf.load("/path/to/model/config.yaml"),
                        "data": OmegaConf.load("/path/to/data/config.yaml"),
                        "optimization": OmegaConf.load("/path/to/optimization/config.yaml"),
                        "environment": OmegaConf.load("/path/to/environment/config.yaml"),
                    }
        tuning_data
            A dataframe containing validation data, which should have the same columns as the train_data.
            If `tuning_data = None`, `fit()` will automatically
            hold out some random validation examples from `train_data`.
        time_limit
            How long `fit()` should run for (wall clock time in seconds).
            If not specified, `fit()` will run until the model has completed training.
        save_path
            Path to directory where models and intermediate outputs should be saved.
        hyperparameters
            This is to override some default configurations.
            For example, changing the text and image backbones can be done by formatting:

            a string
            hyperparameters = "model.hf_text.checkpoint_name=google/electra-small-discriminator model.timm_image.checkpoint_name=swin_small_patch4_window7_224"

            or a list of strings
            hyperparameters = ["model.hf_text.checkpoint_name=google/electra-small-discriminator", "model.timm_image.checkpoint_name=swin_small_patch4_window7_224"]

            or a dictionary
            hyperparameters = {
                            "model.hf_text.checkpoint_name": "google/electra-small-discriminator",
                            "model.timm_image.checkpoint_name": "swin_small_patch4_window7_224",
                        }
        column_types
            A dictionary that maps column names to their data types.
            For example: `column_types = {"item_name": "text", "image": "image_path",
            "product_description": "text", "height": "numerical"}`
            may be used for a table with columns: "item_name", "brand", "product_description", and "height".
            If None, column_types will be automatically inferred from the data.
            The current supported types are:
                - "image_path": each row in this column is one image path.
                - "text": each row in this column contains text (sentence, paragraph, etc.).
                - "numerical": each row in this column contains a number.
                - "categorical": each row in this column belongs to one of K categories.
        holdout_frac
            Fraction of train_data to holdout as tuning_data for optimizing hyper-parameters or
            early stopping (ignored unless `tuning_data = None`).
            Default value (if None) is selected based on the number of rows in the training data
            and whether hyper-parameter-tuning is utilized.
        teacher_predictor
            The pre-trained teacher predictor or its saved path. If provided, `fit()` can distill its
            knowledge to a student predictor, i.e., the current predictor.
        seed
            The random seed to use for this training run.
        standalone
            Whether to save the enire model for offline deployment or only trained parameters of parameter-efficient fine-tuning strategy.
        hyperparameter_tune_kwargs
                Hyperparameter tuning strategy and kwargs (for example, how many HPO trials to run).
                If None, then hyperparameter tuning will not be performed.
                    num_trials: int
                        How many HPO trials to run. Either `num_trials` or `time_limit` to `fit` needs to be specified.
                    scheduler: Union[str, ray.tune.schedulers.TrialScheduler]
                        If str is passed, AutoGluon will create the scheduler for you with some default parameters.
                        If ray.tune.schedulers.TrialScheduler object is passed, you are responsible for initializing the object.
                    scheduler_init_args: Optional[dict] = None
                        If provided str to `scheduler`, you can optionally provide custom init_args to the scheduler
                    searcher: Union[str, ray.tune.search.SearchAlgorithm, ray.tune.search.Searcher]
                        If str is passed, AutoGluon will create the searcher for you with some default parameters.
                        If ray.tune.schedulers.TrialScheduler object is passed, you are responsible for initializing the object.
                        You don't need to worry about `metric` and `mode` of the searcher object. AutoGluon will figure it out by itself.
                    scheduler_init_args: Optional[dict] = None
                        If provided str to `searcher`, you can optionally provide custom init_args to the searcher
                        You don't need to worry about `metric` and `mode`. AutoGluon will figure it out by itself.

        Returns
        -------
        An "MultiModalPredictor" object (itself).
        """
        if self._pipeline == OBJECT_DETECTION:
            self.detection_anno_train = train_data
            train_data = from_coco(train_data)
            if tuning_data is not None:
                tuning_data = from_coco(tuning_data)

        if hyperparameter_tune_kwargs is not None:
            # TODO: can we support hyperparameters being the same format as regular training?
            # currently the string format would make it very hard to get search space, which is an object
            assert isinstance(
                hyperparameters, dict
            ), "Please provide hyperparameters as a dictionary if you want to do HPO"
            if teacher_predictor is not None:
                assert isinstance(
                    teacher_predictor, str
                ), "HPO with distillation only supports passing a path to the predictor"
            if self._continuous_training:
                warnings.warn(
                    "HPO while continuous training."
                    "Hyperparameters related to Model and Data will NOT take effect."
                    "We will filter them out from the search space."
                )
                hyperparameters = filter_search_space(hyperparameters, [MODEL, DATA])

        pl.seed_everything(seed, workers=True)

        if self._resume:
            assert hyperparameter_tune_kwargs is None, "You can not resume training with HPO"
            save_path = process_save_path(path=self._save_path, resume=True)
        elif save_path is not None:
            save_path = process_save_path(path=save_path)
        elif self._save_path is not None:
            save_path = process_save_path(path=self._save_path, raise_if_exist=False)

        if not self._resume:
            save_path = setup_outputdir(
                path=save_path,
                warn_if_exist=self._warn_if_exist,
            )

        save_path = os.path.abspath(os.path.expanduser(save_path))
        self._save_path = save_path
        logger.debug(f"save path: {save_path}")

        # Generate general info that's not config specific
        if tuning_data is None:
            if self._problem_type in [BINARY, MULTICLASS, CLASSIFICATION]:
                stratify = train_data[self._label_column]
            else:
                stratify = None
            if holdout_frac is None:
                val_frac = default_holdout_frac(len(train_data), hyperparameter_tune=False)
            else:
                val_frac = holdout_frac
            train_data, tuning_data = train_test_split(
                train_data,
                test_size=val_frac,
                stratify=stratify,
                random_state=np.random.RandomState(seed),
            )

        column_types = infer_column_types(
            data=train_data,
            valid_data=tuning_data,
            label_columns=self._label_column,
            provided_column_types=column_types,
        )
        column_types = infer_label_column_type_by_problem_type_and_pipeline(
            column_types=column_types,
            label_columns=self._label_column,
            problem_type=self._problem_type,
            pipeline=self._pipeline,
            data=train_data,
            valid_data=tuning_data,
        )

        if self._config is not None:  # continuous training
            config = self._config

        problem_type, output_shape = infer_problem_type_output_shape(
            label_column=self._label_column,
            column_types=column_types,
            data=train_data,
            provided_problem_type=self._problem_type,
            pipeline=self._pipeline,
        )

        # Determine data scarcity mode, i.e. a few-shot scenario
        scarcity_mode = infer_scarcity_mode_by_data_size(
            df_train=train_data, scarcity_threshold=50
        )  # Add as separate hyperparameter somewhere?
        if scarcity_mode == FEW_SHOT and (not presets or FEW_SHOT not in presets):  # TODO: check for data  type
            logger.info(
                f"Detected data scarcity. Consider running using the preset 'few_shot_text_classification' for better performance."
            )

        logger.debug(f"column_types: {column_types}")
        logger.debug(f"image columns: {[k for k, v in column_types.items() if v == 'image_path']}")

        if self._column_types is not None and self._column_types != column_types:
            warnings.warn(
                f"Inferred column types {column_types} are inconsistent with "
                f"the previous {self._column_types}. "
                f"New columns will not be used in the current training."
            )
            # use previous column types to avoid inconsistency with previous numerical mlp and categorical mlp
            column_types = self._column_types

        if self._problem_type is not None:
            if self._problem_type == CLASSIFICATION:
                # Set the problem type to be inferred problem type
                self._problem_type = problem_type
            assert self._problem_type == problem_type, (
                f"Inferred problem type {problem_type} is different from " f"the previous {self._problem_type}"
            )

        if self._pipeline != OBJECT_DETECTION:
            if self._output_shape is not None:
                assert self._output_shape == output_shape, (
                    f"Inferred output shape {output_shape} is different from " f"the previous {self._output_shape}"
                )
            else:
                self._output_shape = output_shape

        if self._validation_metric_name is None or self._eval_metric_name is None:
            validation_metric_name, eval_metric_name = infer_metrics(
                problem_type=problem_type,
                pipeline=self._pipeline,
                eval_metric_name=self._eval_metric_name,
                validation_metric_name=self._validation_metric_name,
            )
        else:
            validation_metric_name = self._validation_metric_name
            eval_metric_name = self._eval_metric_name
        minmax_mode = get_minmax_mode(validation_metric_name)

        if time_limit is not None:
            time_limit = timedelta(seconds=time_limit)

        # set attributes for saving and prediction
        self._problem_type = problem_type  # In case problem type isn't provided in __init__().
        self._eval_metric_name = eval_metric_name  # In case eval_metric isn't provided in __init__().
        self._validation_metric_name = validation_metric_name
        self._save_path = save_path
        self._column_types = column_types

        _fit_args = dict(
            train_df=train_data,
            val_df=tuning_data,
            validation_metric_name=validation_metric_name,
            minmax_mode=minmax_mode,
            max_time=time_limit,
            save_path=save_path,
            ckpt_path=None if hyperparameter_tune_kwargs is not None else self._ckpt_path,
            resume=False if hyperparameter_tune_kwargs is not None else self._resume,
            enable_progress_bar=False if hyperparameter_tune_kwargs is not None else self._enable_progress_bar,
            presets=presets,
            config=config,
            hyperparameters=hyperparameters,
            teacher_predictor=teacher_predictor,
            standalone=standalone,
            hpo_mode=(hyperparameter_tune_kwargs is not None),  # skip average checkpoint if in hpo mode
        )

        if hyperparameter_tune_kwargs is not None:
            # TODO: allow custom gpu
            resources = dict(num_gpus=torch.cuda.device_count())
            if _fit_args["max_time"] is not None:
                _fit_args["max_time"] *= 0.95  # give some buffer time to ray lightning trainer
            _fit_args["predictor"] = self
            predictor = self._hyperparameter_tune(
                hyperparameter_tune_kwargs=hyperparameter_tune_kwargs,
                resources=resources,
                **_fit_args,
            )
            return predictor

        self._fit(**_fit_args)
        return self

    def _hyperparameter_tune(self, hyperparameter_tune_kwargs, resources, **_fit_args):
        from ray.air.config import CheckpointConfig

        from autogluon.core.hpo.ray_hpo import (
            AutommRayTuneAdapter,
            AutommRayTuneLightningAdapter,
            EmptySearchSpace,
            cleanup_checkpoints,
            cleanup_trials,
            run,
        )

        ray_tune_adapter = AutommRayTuneAdapter()
        if try_import_ray_lightning():
            ray_tune_adapter = AutommRayTuneLightningAdapter()
        search_space = _fit_args.get("hyperparameters", dict())
        metric = "val_" + _fit_args.get("validation_metric_name")
        mode = _fit_args.get("minmax_mode")
        save_path = _fit_args.get("save_path")
        time_budget_s = _fit_args.get("max_time")
        is_distill = False
        if _fit_args.get("teacher_predictor", None) is not None:
            is_distill = True
        try:
            run_config_kwargs = {
                "checkpoint_config": CheckpointConfig(
                    num_to_keep=3,
                    checkpoint_score_attribute=metric,
                ),
            }
            analysis = run(
                trainable=hpo_trial,
                trainable_args=_fit_args,
                search_space=search_space,
                hyperparameter_tune_kwargs=hyperparameter_tune_kwargs,
                metric=metric,
                mode=mode,
                save_dir=save_path,
                ray_tune_adapter=ray_tune_adapter,
                total_resources=resources,
                minimum_gpu_per_trial=1.0 if resources["num_gpus"] > 0 else 0.0,
                time_budget_s=time_budget_s,
                run_config_kwargs=run_config_kwargs,
                verbose=2,
            )
        except EmptySearchSpace:
            raise ValueError(
                "Please provide a search space using `hyperparameters` in order to do hyperparameter tune"
            )
        except Exception as e:
            raise e
        else:
            # find the best trial
            best_trial = analysis.get_best_trial(
                metric=metric,
                mode=mode,
            )
            if best_trial is None:
                raise ValueError(
                    "MultiModalPredictor wasn't able to find the best trial."
                    "Either all trials failed or"
                    "it's likely that the time is not enough to train a single epoch for trials."
                )
            # clean up other trials
            logger.info("Removing non-optimal trials and only keep the best one.")
            cleanup_trials(save_path, best_trial.trial_id)
            best_trial_path = os.path.join(save_path, best_trial.trial_id)
            # reload the predictor metadata
            predictor = MultiModalPredictor._load_metadata(predictor=self, path=best_trial_path)
            # construct the model
            model = create_fusion_model(
                config=predictor._config,
                num_classes=predictor._output_shape,
                num_numerical_columns=len(predictor._df_preprocessor.numerical_feature_names),
                num_categories=predictor._df_preprocessor.categorical_num_categories,
                pretrained=False,  # set "pretrain=False" to prevent downloading online models
            )
            predictor._model = model
            # average checkpoint
            checkpoints_paths_and_scores = dict(
                (os.path.join(checkpoint, RAY_TUNE_CHECKPOINT), score)
                for checkpoint, score in analysis.get_trial_checkpoints_paths(best_trial, metric=metric)
            )
            # write checkpoint paths and scores to yaml file so that top_k_average could read it
            best_k_model_path = os.path.join(best_trial_path, BEST_K_MODELS_FILE)
            with open(best_k_model_path, "w") as yaml_file:
                yaml.dump(checkpoints_paths_and_scores, yaml_file, default_flow_style=False)

            with analysis.get_last_checkpoint(best_trial).as_directory() as last_ckpt_dir:
                predictor._top_k_average(
                    model=predictor._model,
                    save_path=best_trial_path,
                    last_ckpt_path=last_ckpt_dir,
                    minmax_mode=mode,
                    is_distill=is_distill,
                    top_k_average_method=predictor._config.optimization.top_k_average_method,
                    val_df=_fit_args["val_df"],
                    validation_metric_name=predictor._validation_metric_name,
                )
            cleanup_checkpoints(best_trial_path)
            # move trial predictor one level up
            contents = os.listdir(best_trial_path)
            for content in contents:
                shutil.move(
                    os.path.join(best_trial_path, content),
                    os.path.join(save_path, content),
                )
            shutil.rmtree(best_trial_path)
            predictor._save_path = save_path

            return predictor

    def _setup_distillation(
        self,
        teacher_predictor: Union[str, MultiModalPredictor],
    ):
        """
        Prepare for distillation. It verifies whether the student and teacher predictors have consistent
        configurations. If teacher and student have duplicate model names, it modifies teacher's model names.

        Parameters
        ----------
        teacher_predictor
            The teacher predictor in knowledge distillation.

        Returns
        -------
        teacher_model
            The teacher predictor's model.
        critics
            The critics used in computing mutual information loss.
        baseline_funcs
            The baseline functions used in computing mutual information loss.
        soft_label_loss_func
            The loss function using teacher's logits as labels.
        output_feature_adaptor
            The adaptor used to adapt student output feature to the shape of teacher's.
        output_feature_loss_func
            The loss function using minimize distance between output_feature of teacher and student.
        rkd_loss_func
            The loss function using rkd distance and angle loss between output_feature of teacher and student.
        df_preprocessor
            The teacher predictor's dataframe preprocessor.
        data_processors
            The teacher predictor's data processors.
        """
        logger.debug("setting up distillation...")
        if isinstance(teacher_predictor, str):
            teacher_predictor = MultiModalPredictor.load(teacher_predictor)

        # verify that student and teacher configs are consistent.
        assert self._problem_type == teacher_predictor._problem_type
        assert self._label_column == teacher_predictor._label_column
        assert self._eval_metric_name == teacher_predictor._eval_metric_name
        assert self._output_shape == teacher_predictor._output_shape
        assert self._validation_metric_name == teacher_predictor._validation_metric_name

        # if teacher and student have duplicate model names, change teacher's model names
        # we don't change student's model names to avoid changing the names back when saving the model.
        teacher_predictor = modify_duplicate_model_names(
            predictor=teacher_predictor,
            postfix="teacher",
            blacklist=self._config.model.names,
        )

        critics, baseline_funcs = None, None
        if not self._config.distiller.soft_label_loss_type:
            # automatically infer loss func based on problem type if not specified
            if self._problem_type == "regression":
                soft_label_loss_func = nn.MSELoss()
            else:
                assert self._output_shape > 1
                soft_label_loss_func = nn.CrossEntropyLoss()
        elif self._config.distiller.soft_label_loss_type == "mse":
            soft_label_loss_func = nn.MSELoss()
        elif self._config.distiller.soft_label_loss_type == "cross_entropy":
            soft_label_loss_func = nn.CrossEntropyLoss()
        else:
            raise ValueError(f"Unknown soft_label_loss_type: {self._config.distiller.soft_label_loss_type}")

        if not self._config.distiller.softmax_regression_loss_type:
            # automatically infer loss func based on problem type if not specified
            if self._problem_type == "regression":
                softmax_regression_loss_func = nn.MSELoss()
            else:
                assert self._output_shape > 1
                softmax_regression_loss_func = nn.CrossEntropyLoss()
        elif self._config.distiller.softmax_regression_loss_type == "mse":
            softmax_regression_loss_func = nn.MSELoss()
        elif self._config.distiller.softmax_regression_loss_type == "cross_entropy":
            softmax_regression_loss_func = nn.CrossEntropyLoss()
        else:
            raise ValueError(f"Unknown soft_label_loss_type: {self._config.distiller.softmax_regression_loss_type}")

        output_feature_loss_type = OmegaConf.select(self._config, "distiller.output_feature_loss_type", default="mse")
        if output_feature_loss_type == "cosine":
            output_feature_loss_func = nn.CosineEmbeddingLoss()
        elif output_feature_loss_type == "mse":
            output_feature_loss_func = nn.MSELoss()
        else:
            raise ValueError(f"Unknown output_feature_loss_type: {output_feature_loss_type}")

        # Adapt student's output_feature feature to teacher's
        # Refer to FitNet: https://arxiv.org/abs/1412.6550
        teacher_model_dim = teacher_predictor._model.out_features
        student_model_dim = self._model.out_features
        output_feature_adaptor = (
            nn.Linear(student_model_dim, teacher_model_dim)
            if teacher_model_dim != student_model_dim
            else nn.Identity()
        )

        rkd_distance_loss_weight = OmegaConf.select(self._config, "distiller.rkd_distance_loss_weight", default=0.0)
        rkd_angle_loss_weight = OmegaConf.select(self._config, "distiller.rkd_angle_loss_weight", default=0.0)
        rkd_loss_func = RKDLoss(rkd_distance_loss_weight, rkd_angle_loss_weight)

        # turn on returning column information in data processors
        turn_on_off_feature_column_info(
            data_processors=self._data_processors,
            flag=True,
        )
        turn_on_off_feature_column_info(
            data_processors=teacher_predictor._data_processors,
            flag=True,
        )

        return (
            teacher_predictor._model,
            critics,
            baseline_funcs,
            soft_label_loss_func,
            softmax_regression_loss_func,
            output_feature_adaptor,
            output_feature_loss_func,
            rkd_loss_func,
            teacher_predictor._df_preprocessor,
            teacher_predictor._data_processors,
        )

    def _fit(
        self,
        train_df: pd.DataFrame,
        val_df: pd.DataFrame,
        validation_metric_name: str,
        minmax_mode: str,
        max_time: timedelta,
        save_path: str,
        ckpt_path: str,
        resume: bool,
        enable_progress_bar: bool,
        presets: Optional[str] = None,
        config: Optional[dict] = None,
        hyperparameters: Optional[Union[str, Dict, List[str]]] = None,
        teacher_predictor: Union[str, MultiModalPredictor] = None,
        hpo_mode: bool = False,
        standalone: bool = True,
        **hpo_kwargs,
    ):
        if self._config is not None:  # continuous training
            config = self._config

        config = get_config(
            presets=presets,
            config=config,
            overrides=hyperparameters,
            extra=["distiller"] if teacher_predictor is not None else None,
        )

        config = update_config_by_rules(
            problem_type=self._problem_type,
            config=config,
        )

        if self._df_preprocessor is None:
            df_preprocessor = init_df_preprocessor(
                config=config,
                column_types=self._column_types,
                label_column=self._label_column,
                train_df_x=train_df.drop(columns=self._label_column),
                train_df_y=train_df[self._label_column],
            )
        else:  # continuing training
            df_preprocessor = self._df_preprocessor

        config = select_model(config=config, df_preprocessor=df_preprocessor)

        if self._model is None:
            model = create_fusion_model(
                config=config,
                num_classes=self._output_shape,
                num_numerical_columns=len(df_preprocessor.numerical_feature_names),
                num_categories=df_preprocessor.categorical_num_categories,
            )
        else:  # continuing training
            model = self._model

        norm_param_names = get_norm_layer_param_names(model)

        trainable_param_names = get_trainable_params_efficient_finetune(
            norm_param_names, efficient_finetune=OmegaConf.select(config, "optimization.efficient_finetune")
        )

        if self._data_processors is None:
            data_processors = create_fusion_data_processors(
                config=config,
                model=model,
            )
        else:  # continuing training
            data_processors = self._data_processors

        data_processors_count = {k: len(v) for k, v in data_processors.items()}
        logger.debug(f"data_processors_count: {data_processors_count}")

        pos_label = try_to_infer_pos_label(
            data_config=config.data,
            label_encoder=df_preprocessor.label_generator,
            problem_type=self._problem_type,
        )
        if validation_metric_name is not None:
            validation_metric, custom_metric_func = get_metric(
                metric_name=validation_metric_name,
                num_classes=self._output_shape,
                pos_label=pos_label,
            )
        else:
            validation_metric, custom_metric_func = (None, None)

        mixup_active, mixup_fn = get_mixup(
            model_config=OmegaConf.select(config, "model"),
            mixup_config=OmegaConf.select(config, "data.mixup"),
            num_classes=self._output_shape,
        )
        if mixup_active and (config.env.per_gpu_batch_size == 1 or config.env.per_gpu_batch_size % 2 == 1):
            warnings.warn(
                "The mixup is done on the batch."
                "The per_gpu_batch_size should be >1 and even for reasonable operation",
                UserWarning,
            )

        loss_func = get_loss_func(
            problem_type=self._problem_type,
            mixup_active=mixup_active,
            loss_func_name=OmegaConf.select(config, "optimization.loss_function"),
        )

        model_postprocess_fn = get_model_postprocess_fn(
            problem_type=self._problem_type,
            loss_func=loss_func,
        )

        self._config = config
        self._df_preprocessor = df_preprocessor
        self._data_processors = data_processors
        self._model = model
        self._model_postprocess_fn = model_postprocess_fn

        if max_time == timedelta(seconds=0):
            self._top_k_average(
                model=model,
                save_path=save_path,
                minmax_mode=minmax_mode,
                is_distill=False,
                top_k_average_method=config.optimization.top_k_average_method,
                val_df=val_df,
                validation_metric_name=validation_metric_name,
                strict_loading=not trainable_param_names,
                standalone=standalone,
            )

            return self

        # need to assign the above attributes before setting up distillation
        if teacher_predictor is not None:
            (
                teacher_model,
                critics,
                baseline_funcs,
                soft_label_loss_func,
                softmax_regression_loss_func,
                output_feature_adaptor,
                output_feature_loss_func,
                rkd_loss_func,
                teacher_df_preprocessor,
                teacher_data_processors,
            ) = self._setup_distillation(
                teacher_predictor=teacher_predictor,
            )
        else:
            (
                teacher_model,
                critics,
                baseline_funcs,
                soft_label_loss_func,
                softmax_regression_loss_func,
                output_feature_adaptor,
                output_feature_loss_func,
                rkd_loss_func,
                teacher_df_preprocessor,
                teacher_data_processors,
            ) = (None, None, None, None, None, None, None, None, None, None)

        if teacher_df_preprocessor is not None:
            df_preprocessor = [df_preprocessor, teacher_df_preprocessor]
        if teacher_data_processors is not None:
            data_processors = [data_processors, teacher_data_processors]

<<<<<<< HEAD
        val_is_train = (self._pipeline == OBJECT_DETECTION) and (validation_metric_name != MAP)
=======
        val_use_training_mode = (self._pipeline == OBJECT_DETECTION) and (validation_metric_name != MAP)
>>>>>>> a3443df5
        train_dm = BaseDataModule(
            df_preprocessor=df_preprocessor,
            data_processors=data_processors,
            per_gpu_batch_size=config.env.per_gpu_batch_size,
            num_workers=config.env.num_workers,
            train_data=train_df,
            val_data=val_df,
<<<<<<< HEAD
            val_is_train=val_is_train,
=======
            val_use_training_mode=val_use_training_mode,
>>>>>>> a3443df5
        )
        optimization_kwargs = dict(
            optim_type=config.optimization.optim_type,
            lr_choice=config.optimization.lr_choice,
            lr_schedule=config.optimization.lr_schedule,
            lr=config.optimization.learning_rate,
            lr_decay=config.optimization.lr_decay,
            end_lr=config.optimization.end_lr,
            lr_mult=config.optimization.lr_mult,
            weight_decay=config.optimization.weight_decay,
            warmup_steps=config.optimization.warmup_steps,
        )
        metrics_kwargs = dict(
            validation_metric=validation_metric,
            validation_metric_name=validation_metric_name,
            custom_metric_func=custom_metric_func,
        )
        is_distill = teacher_model is not None
        if is_distill:
            output_feature_loss_weight = OmegaConf.select(
                self._config, "distiller.output_feature_loss_weight", default=0.0
            )
            softmax_regression_weight = OmegaConf.select(
                self._config, "distiller.softmax_regression_weight", default=0.0
            )
            use_raw_features = OmegaConf.select(self._config, "distiller.use_raw_features", default=False)
            task = DistillerLitModule(
                student_model=model,
                teacher_model=teacher_model,
                matches=config.distiller.matches,
                critics=critics,
                baseline_funcs=baseline_funcs,
                hard_label_weight=config.distiller.hard_label_weight,
                soft_label_weight=config.distiller.soft_label_weight,
                softmax_regression_weight=softmax_regression_weight,
                temperature=config.distiller.temperature,
                output_feature_loss_weight=output_feature_loss_weight,
                hard_label_loss_func=loss_func,
                soft_label_loss_func=soft_label_loss_func,
                softmax_regression_loss_func=softmax_regression_loss_func,
                output_feature_adaptor=output_feature_adaptor,
                output_feature_loss_func=output_feature_loss_func,
                rkd_loss_func=rkd_loss_func,
                **metrics_kwargs,
                **optimization_kwargs,
            )
        elif self._problem_type == NER:
            task = NerLitModule(
                model=model,
                loss_func=loss_func,
                efficient_finetune=OmegaConf.select(config, "optimization.efficient_finetune"),
                mixup_fn=mixup_fn,
                mixup_off_epoch=OmegaConf.select(config, "data.mixup.turn_off_epoch"),
                model_postprocess_fn=model_postprocess_fn,
                trainable_param_names=trainable_param_names,
                **metrics_kwargs,
                **optimization_kwargs,
            )
        elif self._pipeline == OBJECT_DETECTION:
            task = MMDetLitModule(
                model=model,
                **metrics_kwargs,
                **optimization_kwargs,
            )
        else:
            task = LitModule(
                model=model,
                loss_func=loss_func,
                efficient_finetune=OmegaConf.select(config, "optimization.efficient_finetune"),
                mixup_fn=mixup_fn,
                mixup_off_epoch=OmegaConf.select(config, "data.mixup.turn_off_epoch"),
                model_postprocess_fn=model_postprocess_fn,
                trainable_param_names=trainable_param_names,
                **metrics_kwargs,
                **optimization_kwargs,
            )

        logger.debug(f"validation_metric_name: {task.validation_metric_name}")
        logger.debug(f"minmax_mode: {minmax_mode}")

        checkpoint_callback = AutoMMModelCheckpoint(
            dirpath=save_path,
            save_top_k=config.optimization.top_k,
            verbose=True,
            monitor=task.validation_metric_name,
            mode=minmax_mode,
            save_last=True,
        )
        early_stopping_callback = pl.callbacks.EarlyStopping(
            monitor=task.validation_metric_name,
            patience=config.optimization.patience,
            mode=minmax_mode,
        )
        lr_callback = pl.callbacks.LearningRateMonitor(logging_interval="step")
        model_summary = pl.callbacks.ModelSummary(max_depth=1)
        callbacks = [
            checkpoint_callback,
            early_stopping_callback,
            lr_callback,
            model_summary,
        ]

        use_ray_lightning = "_ray_lightning_plugin" in hpo_kwargs
        if hpo_mode:
            if use_ray_lightning:
                from ray_lightning.tune import TuneReportCheckpointCallback
            else:
                from ray.tune.integration.pytorch_lightning import TuneReportCheckpointCallback
            tune_report_callback = TuneReportCheckpointCallback(
                {f"{task.validation_metric_name}": f"{task.validation_metric_name}"},
                filename=RAY_TUNE_CHECKPOINT,
            )
            callbacks = [
                tune_report_callback,
                early_stopping_callback,
                lr_callback,
                model_summary,
            ]

        custom_checkpoint_plugin = AutoMMModelCheckpointIO(
            trainable_param_names=trainable_param_names, model_name_to_id=model.name_to_id
        )

        tb_logger = pl.loggers.TensorBoardLogger(
            save_dir=save_path,
            name="",
            version="",
        )

        num_gpus = compute_num_gpus(config_num_gpus=config.env.num_gpus, strategy=config.env.strategy)

        precision = infer_precision(num_gpus=num_gpus, precision=config.env.precision)

        if num_gpus == 0:  # CPU only training
            grad_steps = max(
                config.env.batch_size // (config.env.per_gpu_batch_size * config.env.num_nodes),
                1,
            )
        else:
            grad_steps = max(
                config.env.batch_size // (config.env.per_gpu_batch_size * num_gpus * config.env.num_nodes),
                1,
            )

        if not hpo_mode:
            if num_gpus <= 1:
                if config.env.strategy == DEEPSPEED_OFFLOADING:  # Offloading currently only tested for single GPU
                    assert version.parse(pl.__version__) >= version.parse(
                        DEEPSPEED_MIN_PL_VERSION
                    ), f"For DeepSpeed Offloading to work reliably you need at least pytorch-lightning version {DEEPSPEED_MIN_PL_VERSION}, however, found {pl.__version__}. Please update your pytorch-lightning version."
                    from .optimization.deepspeed import CustomDeepSpeedStrategy

                    strategy = CustomDeepSpeedStrategy(
                        stage=3,
                        offload_optimizer=True,
                        offload_parameters=False,
                        allgather_bucket_size=config.env.deepspeed_allgather_size,
                        reduce_bucket_size=config.env.deepspeed_allreduce_size,
                    )
                else:
                    strategy = None
            else:
                strategy = config.env.strategy
        else:
            # we don't support running each trial in parallel without ray lightning
            if use_ray_lightning:
                strategy = hpo_kwargs.get("_ray_lightning_plugin")
            else:
                strategy = None
                num_gpus = min(num_gpus, 1)

        config.env.num_gpus = num_gpus
        config.env.precision = precision
        config.env.strategy = strategy if not config.env.strategy == DEEPSPEED_OFFLOADING else DEEPSPEED_OFFLOADING
        self._config = config
        # save artifacts for the current running, except for model checkpoint, which will be saved in trainer
        self.save(save_path, standalone=standalone)

        blacklist_msgs = ["already configured with model summary"]
        log_filter = LogFilter(blacklist_msgs)
        with apply_log_filter(log_filter):
            trainer = pl.Trainer(
                accelerator="gpu" if num_gpus > 0 else None,
                devices=num_gpus
                if not use_ray_lightning and num_gpus > 0
                else None,  # ray lightning requires not specifying gpus
                auto_select_gpus=config.env.auto_select_gpus if num_gpus != 0 else False,
                num_nodes=config.env.num_nodes,
                precision=precision,
                strategy=strategy,
                benchmark=False,
                deterministic=config.env.deterministic,
                max_epochs=config.optimization.max_epochs,
                max_steps=config.optimization.max_steps,
                max_time=max_time,
                callbacks=callbacks,
                logger=tb_logger,
                gradient_clip_val=OmegaConf.select(config, "optimization.gradient_clip_val", default=1),
                gradient_clip_algorithm=OmegaConf.select(
                    config, "optimization.gradient_clip_algorithm", default="norm"
                ),
                accumulate_grad_batches=grad_steps,
                log_every_n_steps=OmegaConf.select(config, "optimization.log_every_n_steps", default=10),
                enable_progress_bar=enable_progress_bar,
                fast_dev_run=config.env.fast_dev_run,
                track_grad_norm=OmegaConf.select(config, "optimization.track_grad_norm", default=-1),
                val_check_interval=config.optimization.val_check_interval,
                check_val_every_n_epoch=config.optimization.check_val_every_n_epoch
                if hasattr(config.optimization, "check_val_every_n_epoch")
                else 1,
                reload_dataloaders_every_n_epochs=1,
                plugins=[custom_checkpoint_plugin],
            )

        with warnings.catch_warnings():
            warnings.filterwarnings(
                "ignore",
                ".*does not have many workers which may be a bottleneck. "
                "Consider increasing the value of the `num_workers` argument` "
                ".* in the `DataLoader` init to improve performance.*",
            )
            warnings.filterwarnings("ignore", "Checkpoint directory .* exists and is not empty.")
            trainer.fit(
                task,
                datamodule=train_dm,
                ckpt_path=ckpt_path if resume else None,  # this is to resume training that was broken accidentally
            )

        if trainer.global_rank == 0:
            # We do not perform averaging checkpoint in the case of hpo for each trial
            # We only averaging the checkpoint of the best trial in the end in the master process
            if not hpo_mode:
                self._top_k_average(
                    model=model,
                    save_path=save_path,
                    minmax_mode=minmax_mode,
                    is_distill=is_distill,
                    top_k_average_method=config.optimization.top_k_average_method,
                    val_df=val_df,
                    validation_metric_name=validation_metric_name,
                    strategy=strategy,
                    strict_loading=not trainable_param_names,  # Not strict loading if using parameter-efficient finetuning
                    standalone=standalone,
                )
        else:
            sys.exit(f"Training finished, exit the process with global_rank={trainer.global_rank}...")

    def _top_k_average(
        self,
        model,
        save_path,
        minmax_mode,
        is_distill,
        top_k_average_method,
        val_df,
        validation_metric_name,
        strategy=None,
        last_ckpt_path=None,
        strict_loading=True,
        standalone=True,
    ):
        best_k_models_yaml_path = os.path.join(save_path, BEST_K_MODELS_FILE)
        if os.path.exists(best_k_models_yaml_path):
            with open(best_k_models_yaml_path, "r") as f:
                best_k_models = yaml.safe_load(f)

        else:
            # In some cases, the training ends up too early (e.g., due to time_limit) so that there is
            # no saved best_k model checkpoints. In that scenario, we won't perform any model averaging.
            best_k_models = None
        if last_ckpt_path is None:
            last_ckpt_path = os.path.join(save_path, LAST_CHECKPOINT)

        if is_distill:
            prefix = "student_model."
        else:
            prefix = "model."

        if best_k_models:
            if top_k_average_method == UNIFORM_SOUP:
                logger.info(f"Start to fuse {len(best_k_models)} checkpoints via the uniform soup algorithm.")
                ingredients = top_k_model_paths = list(best_k_models.keys())
            else:
                top_k_model_paths = [
                    v[0]
                    for v in sorted(
                        list(best_k_models.items()),
                        key=lambda ele: ele[1],
                        reverse=(minmax_mode == MAX),
                    )
                ]
                if top_k_average_method == GREEDY_SOUP:
                    # Select the ingredients based on the methods proposed in paper
                    #  "Model soups: averaging weights of multiple fine-tuned models improves accuracy without
                    #  increasing inference time", https://arxiv.org/pdf/2203.05482.pdf
                    monitor_op = {MIN: operator.le, MAX: operator.ge}[minmax_mode]
                    ingredients = [top_k_model_paths[0]]
                    if len(top_k_model_paths) > 1:
                        logger.info(
                            f"Start to fuse {len(top_k_model_paths)} checkpoints via the greedy soup algorithm."
                        )

                        self._model = self._load_state_dict(
                            model=model,
                            path=top_k_model_paths[0],
                            prefix=prefix,
                            strict=strict_loading,
                        )
                        best_score = self.evaluate(val_df, [validation_metric_name])[validation_metric_name]
                        for i in range(1, len(top_k_model_paths)):
                            cand_avg_state_dict = average_checkpoints(
                                checkpoint_paths=ingredients + [top_k_model_paths[i]],
                            )
                            self._model = self._load_state_dict(
                                model=self._model,
                                state_dict=cand_avg_state_dict,
                                prefix=prefix,
                                strict=strict_loading,
                            )
                            cand_score = self.evaluate(val_df, [validation_metric_name])[validation_metric_name]
                            if monitor_op(cand_score, best_score):
                                # Add new ingredient
                                ingredients.append(top_k_model_paths[i])
                                best_score = cand_score
                elif top_k_average_method == BEST:
                    ingredients = [top_k_model_paths[0]]
                else:
                    raise ValueError(
                        f"The key for 'optimization.top_k_average_method' is not supported. "
                        f"We only support '{GREEDY_SOUP}', '{UNIFORM_SOUP}' and '{BEST}'. "
                        f"The provided value is '{top_k_average_method}'."
                    )
        else:
            # best_k_models is empty so we will manually save a checkpoint from the trainer
            # and use it as the main ingredients
            ingredients = [last_ckpt_path]
            top_k_model_paths = []
            # no checkpoints are available, do nothing
            if not os.path.isfile(last_ckpt_path):
                return

        # Average all the ingredients
        avg_state_dict = average_checkpoints(
            checkpoint_paths=ingredients,
        )
        self._model = self._load_state_dict(
            model=model,
            state_dict=avg_state_dict,
            prefix=prefix,
            strict=strict_loading,
        )

        if is_distill:
            avg_state_dict = self._replace_model_name_prefix(
                state_dict=avg_state_dict,
                old_prefix="student_model",
                new_prefix="model",
            )

        if not standalone:
            checkpoint = {"state_dict": avg_state_dict}
        else:
            if strategy and hasattr(strategy, "strategy_name") and strategy.strategy_name == DEEPSPEED_STRATEGY:
                checkpoint = {
                    "state_dict": {
                        name.partition("module.")[2]: param
                        for name, param in strategy.model._zero3_consolidated_16bit_state_dict().items()
                    }
                }
            else:
                checkpoint = {
                    "state_dict": {"model." + name: param for name, param in self._model.state_dict().items()}
                }

        torch.save(checkpoint, os.path.join(save_path, MODEL_CHECKPOINT))

        # clean old checkpoints + the intermediate files stored
        for per_path in top_k_model_paths:
            if os.path.isfile(per_path):
                os.remove(per_path)
        # remove the yaml file after cleaning the checkpoints
        if os.path.isfile(best_k_models_yaml_path):
            os.remove(best_k_models_yaml_path)
        # clean the last checkpoint
        if os.path.isfile(last_ckpt_path):
            os.remove(last_ckpt_path)

    def _default_predict(
        self,
        data: pd.DataFrame,
        df_preprocessor: MultiModalFeaturePreprocessor,
        data_processors: Dict,
        num_gpus: int,
        precision: Union[int, str],
        batch_size: int,
        strategy: str,
    ) -> List[Dict]:

        if self._config.env.strategy == DEEPSPEED_OFFLOADING and DEEPSPEED_MODULE not in sys.modules:
            # Need to initialize DeepSpeed and optimizer as currently required in Pytorch-Lighting integration of deepspeed.
            # TODO: Using optimiation_kwargs for inference is confusing and bad design. Remove as soon as fixed in pytorch-lighting.
            from .optimization.deepspeed import CustomDeepSpeedStrategy

            strategy = CustomDeepSpeedStrategy(
                stage=3,
                offload_optimizer=True,
                offload_parameters=False,
                allgather_bucket_size=self._config.env.deepspeed_allgather_size,
                reduce_bucket_size=self._config.env.deepspeed_allreduce_size,
            )
            norm_param_names = get_norm_layer_param_names(self._model)
            trainable_param_names = get_trainable_params_efficient_finetune(
                norm_param_names, efficient_finetune=OmegaConf.select(self._config, "optimization.efficient_finetune")
            )

            optimization_kwargs = dict(
                optim_type=self._config.optimization.optim_type,
                lr_choice=self._config.optimization.lr_choice,
                lr_schedule=self._config.optimization.lr_schedule,
                lr=self._config.optimization.learning_rate,
                lr_decay=self._config.optimization.lr_decay,
                end_lr=self._config.optimization.end_lr,
                lr_mult=self._config.optimization.lr_mult,
                weight_decay=self._config.optimization.weight_decay,
                warmup_steps=self._config.optimization.warmup_steps,
            )
        else:
            optimization_kwargs = {}
            trainable_param_names = []

        predict_dm = BaseDataModule(
            df_preprocessor=df_preprocessor,
            data_processors=data_processors,
            per_gpu_batch_size=batch_size,
            num_workers=self._config.env.num_workers_evaluation,
            predict_data=data,
        )

        callbacks = []
        if strategy == "ddp":
            if self._pipeline != OBJECT_DETECTION:
                raise NotImplementedError(f"inference using ddp is only implemented for {OBJECT_DETECTION}")
            else:
                pred_writer = DDPCacheWriter(pipeline=self._pipeline, write_interval="epoch")
                callbacks = [pred_writer]

        if self._problem_type == NER:
            task = NerLitModule(
                model=self._model,
                model_postprocess_fn=self._model_postprocess_fn,
                efficient_finetune=OmegaConf.select(self._config, "optimization.efficient_finetune"),
                trainable_param_names=trainable_param_names,
                **optimization_kwargs,
            )
        elif self._pipeline == OBJECT_DETECTION:
            task = MMDetLitModule(
                model=self._model,
                **optimization_kwargs,
            )
        else:
            task = LitModule(
                model=self._model,
                model_postprocess_fn=self._model_postprocess_fn,
                efficient_finetune=OmegaConf.select(self._config, "optimization.efficient_finetune"),
                trainable_param_names=trainable_param_names,
                **optimization_kwargs,
            )

        blacklist_msgs = []
        if self._verbosity <= 3:  # turn off logging in prediction
            blacklist_msgs.append("Automatic Mixed Precision")
            blacklist_msgs.append("GPU available")
            blacklist_msgs.append("TPU available")
            blacklist_msgs.append("IPU available")
            blacklist_msgs.append("HPU available")
            blacklist_msgs.append("select gpus")
            blacklist_msgs.append("LOCAL_RANK")
        log_filter = LogFilter(blacklist_msgs)

        with apply_log_filter(log_filter):
            evaluator = pl.Trainer(
                accelerator="gpu" if num_gpus > 0 else None,
                devices=num_gpus if num_gpus > 0 else None,
                auto_select_gpus=self._config.env.auto_select_gpus if num_gpus != 0 else False,
                num_nodes=self._config.env.num_nodes,
                precision=precision,
                strategy=strategy,
                benchmark=False,
                enable_progress_bar=self._enable_progress_bar,
                deterministic=self._config.env.deterministic,
                max_epochs=-1,  # Add max_epochs to disable warning
                logger=False,
                callbacks=callbacks,
            )

            with warnings.catch_warnings():
                warnings.filterwarnings(
                    "ignore",
                    ".*does not have many workers which may be a bottleneck. "
                    "Consider increasing the value of the `num_workers` argument` "
                    ".* in the `DataLoader` init to improve performance.*",
                )

                outputs = evaluator.predict(
                    task,
                    datamodule=predict_dm,
                    return_predictions=not callbacks,
                )

                import sys

                if evaluator.global_rank != 0:
                    sys.exit(f"Prediction finished, exit the process with global_rank={evaluator.global_rank}...")

        if strategy == "ddp":
            outputs = pred_writer.collect_all_gpu_results(num_gpus=num_gpus)

        return outputs

    def _on_predict_start(
        self,
        config: DictConfig,
        data: Union[pd.DataFrame, dict, list],
        requires_label: bool,
    ):
        data = data_to_df(data=data)

        if self._column_types is None:
            allowable_dtypes, fallback_dtype = infer_dtypes_by_model_names(model_config=self._config.model)
            column_types = infer_column_types(
                data=data, allowable_column_types=allowable_dtypes, fallback_column_type=fallback_dtype
            )
            if self._label_column and self._label_column in data.columns:
                column_types = infer_label_column_type_by_problem_type_and_pipeline(
                    column_types=column_types,
                    label_columns=self._label_column,
                    problem_type=self._problem_type,
                    pipeline=self._pipeline,
                    data=data,
                )
            if self._pipeline == OBJECT_DETECTION:
                column_types = infer_rois_column_type(
                    column_types=column_types,
                    data=data,
                )
        else:  # called .fit() or .load()
            column_types = self._column_types

        if self._df_preprocessor is None:
            df_preprocessor = init_df_preprocessor(
                config=config,
                column_types=column_types,
                label_column=self._label_column,
                train_df_x=data,  # TODO: drop label like in line 884?
                train_df_y=data[self._label_column] if self._label_column else None,
            )
        else:  # called .fit() or .load()
            df_preprocessor = self._df_preprocessor

        data_processors = copy.deepcopy(self._data_processors)
        # For prediction data with no labels provided.
        if not requires_label:
            data_processors.pop(LABEL, None)

        return data, df_preprocessor, data_processors

    def evaluate_coco(
        self,
        anno_file_or_df: str,
        metrics: str,
        return_pred: Optional[bool] = False,
        seed: Optional[int] = 123,
    ):
        """
        Evaluate object detection model on a test dataset in COCO format.

        Parameters
        ----------
        anno_file
            The annotation file in COCO format
        return_pred
            Whether to return the prediction result of each row.
        """
<<<<<<< HEAD
        # TODO: refactor this into evaluate()
=======
>>>>>>> a3443df5
        if isinstance(anno_file_or_df, str):
            anno_file = anno_file_or_df
            data = from_coco(anno_file)
        else:
            # during validation, it will call evaluate with df as input
            anno_file = self.detection_anno_train
            data = anno_file_or_df

        outputs = self._predict(
            data=data,
            requires_label=True,
            seed=seed,
        )  # outputs shape: num_batch, 1(["bbox"]), batch_size, 2(if using mask_rcnn)/na, 80, n, 5

        # Cache prediction results as COCO format # TODO: refactor this
        if not self._save_path:
            self._save_path = setup_outputdir(
                path=None,
                warn_if_exist=self._warn_if_exist,
            )
        self._save_path = os.path.abspath(os.path.expanduser(self._save_path))
<<<<<<< HEAD
        cocoeval_cache_path = os.path.join(self._save_path, "object_detection_result_cache.json")

        eval_results = cocoeval(
            outputs=outputs,
            data=data,
            anno_file=anno_file,
            cache_path=cocoeval_cache_path,
            metrics=metrics,
            tool="pycocotools",
        )

        if return_pred:
            return eval_results, outputs
        else:
            return eval_results
=======
        cache_path = os.path.join(self._save_path, "object_detection_result_cache.json")

        return cocoeval(
            outputs=outputs, data=data, anno_file=anno_file, cache_path=cache_path, metrics=metrics, tool="pycocotools"
        )
>>>>>>> a3443df5

    def _process_batch(
        self,
        data: Union[pd.DataFrame, dict, list],
        df_preprocessor: MultiModalFeaturePreprocessor,
        data_processors: Dict,
    ):

        modality_features, modality_types, sample_num = apply_df_preprocessor(
            data=data,
            df_preprocessor=df_preprocessor,
            modalities=data_processors.keys(),
        )

        processed_features = []
        for i in range(sample_num):
            per_sample_features = get_per_sample_features(
                modality_features=modality_features,
                modality_types=modality_types,
                idx=i,
            )
            per_sample_features = apply_data_processor(
                per_sample_features=per_sample_features,
                data_processors=data_processors,
                feature_modalities=modality_types,
                is_training=False,
            )
            processed_features.append(per_sample_features)

        collate_fn = get_collate_fn(
            df_preprocessor=df_preprocessor, data_processors=data_processors, per_gpu_batch_size=sample_num
        )
        batch = collate_fn(processed_features)

        return batch

    def _realtime_predict(
        self,
        data: pd.DataFrame,
        df_preprocessor: MultiModalFeaturePreprocessor,
        data_processors: Dict,
        num_gpus: int,
        precision: Union[int, str],
    ) -> List[Dict]:
        batch = self._process_batch(
            data=data,
            df_preprocessor=df_preprocessor,
            data_processors=data_processors,
        )
        output = infer_batch(
            batch=batch,
            model=self._model,
            precision=precision,
            num_gpus=num_gpus,
            model_postprocess_fn=self._model_postprocess_fn,
        )
        return [output]

    def _predict(
        self,
        data: Union[pd.DataFrame, dict, list],
        requires_label: bool,
        realtime: Optional[bool] = None,
        seed: Optional[int] = 123,
    ) -> List[Dict]:

        with apply_log_filter(LogFilter("Global seed set to")):  # Ignore the log "Global seed set to"
            pl.seed_everything(seed, workers=True)

        data, df_preprocessor, data_processors = self._on_predict_start(
            config=self._config,
            data=data,
            requires_label=requires_label,
        )

        strategy = "dp"  # default used in inference.

        num_gpus = compute_num_gpus(config_num_gpus=self._config.env.num_gpus, strategy=strategy)

        if self._pipeline == OBJECT_DETECTION:
<<<<<<< HEAD
            strategy = "ddp"  # TODO: enable multigpu inference
            # num_gpus = 1
=======
            # strategy = "ddp" # TODO: enable multigpu inference
            num_gpus = 1
>>>>>>> a3443df5

        if num_gpus == 1:
            strategy = None

        precision = infer_precision(num_gpus=num_gpus, precision=self._config.env.precision, cpu_only_warning=False)

        if not realtime:
            batch_size = compute_inference_batch_size(
                per_gpu_batch_size=self._config.env.per_gpu_batch_size,
                eval_batch_size_ratio=OmegaConf.select(self._config, "env.eval_batch_size_ratio"),
                per_gpu_batch_size_evaluation=self._config.env.per_gpu_batch_size_evaluation,  # backward compatibility.
                num_gpus=num_gpus,
                strategy=strategy,
            )

        if realtime is None:
            realtime = use_realtime(data=data, data_processors=data_processors, batch_size=batch_size)

        if realtime:
            outputs = self._realtime_predict(
                data=data,
                df_preprocessor=df_preprocessor,
                data_processors=data_processors,
                num_gpus=num_gpus,
                precision=precision,
            )
        else:
            outputs = self._default_predict(
                data=data,
                df_preprocessor=df_preprocessor,
                data_processors=data_processors,
                num_gpus=num_gpus,
                precision=precision,
                batch_size=batch_size,
                strategy=strategy,
            )

        return outputs

    def evaluate(
        self,
        data: Union[pd.DataFrame, dict, list, str],
        metrics: Optional[Union[str, List[str]]] = None,
        return_pred: Optional[bool] = False,
        realtime: Optional[bool] = None,
        seed: Optional[int] = 123,
    ):
        """
        Evaluate model on a test dataset.

        Parameters
        ----------
        data
            A dataframe, containing the same columns as the training data.
            Or a str, that is a path of the annotation file for detection.
        metrics
            A list of metric names to report.
            If None, we only return the score for the stored `_eval_metric_name`.
        return_pred
            Whether to return the prediction result of each row.
        realtime
            Whether to do realtime inference, which is efficient for small data (default None).
            If not specified, we would infer it on based on the data modalities
            and sample number.

        Returns
        -------
        A dictionary with the metric names and their corresponding scores.
        Optionally return a dataframe of prediction results.
        """
        if self._pipeline == OBJECT_DETECTION:
            if realtime:
                return NotImplementedError(f"Current pipeline {self._pipeline} does not support realtime predict.")
            return self.evaluate_coco(anno_file_or_df=data, metrics=metrics, return_pred=return_pred, seed=seed)

        if self._problem_type == NER:
            ret_type = NER_RET
        else:
            ret_type = LOGITS

        outputs = self._predict(
            data=data,
            requires_label=True,
            realtime=realtime,
            seed=seed,
        )
        logits = extract_from_output(ret_type=ret_type, outputs=outputs)

        metric_data = {}
        if self._problem_type in [BINARY, MULTICLASS]:
            y_pred_prob = logits_to_prob(logits)
            metric_data[Y_PRED_PROB] = y_pred_prob

        y_pred = self._df_preprocessor.transform_prediction(
            y_pred=logits,
            inverse_categorical=False,
        )
        y_pred_inv = self._df_preprocessor.transform_prediction(
            y_pred=logits,
            inverse_categorical=True,
        )

        if self._problem_type == NER:
            y_true = self._df_preprocessor.transform_label_for_metric(df=data, tokenizer=self._model.tokenizer)
        else:
            y_true = self._df_preprocessor.transform_label_for_metric(df=data)

        metric_data.update(
            {
                Y_PRED: y_pred,
                Y_TRUE: y_true,
            }
        )

        metrics_is_none = False

        if metrics is None:
            metrics_is_none = True
            metrics = [self._eval_metric_name]
        if isinstance(metrics, str):
            metrics = [metrics]

        results = {}
        if self._problem_type == NER:
            score = compute_score(
                metric_data=metric_data,
                metric_name=self._eval_metric_name.lower(),
            )
            score = {k.lower(): v for k, v in score.items()}
            if metrics_is_none:
                results = score
            else:
                for per_metric in metrics:
                    if per_metric.lower() in score:
                        results.update({per_metric: score[per_metric.lower()]})
                    else:
                        logger.warning(f"Warning: {per_metric} is not a suppported evaluation metric!")
                if not results:
                    results = score  # If the results dict is empty, return all scores.
        else:
            for per_metric in metrics:
                pos_label = try_to_infer_pos_label(
                    data_config=self._config.data,
                    label_encoder=self._df_preprocessor.label_generator,
                    problem_type=self._problem_type,
                )
                score = compute_score(
                    metric_data=metric_data,
                    metric_name=per_metric.lower(),
                    pos_label=pos_label,
                )
                results[per_metric] = score

        if return_pred:
            return results, self._as_pandas(data=data, to_be_converted=y_pred_inv)
        else:
            return results

    def _match_queries_and_candidates(
        self,
        query_data: Union[pd.DataFrame, dict, list],
        candidate_data: Union[pd.DataFrame, dict, list],
        return_prob: Optional[bool] = False,
    ):
        query_embeddings = self.extract_embedding(query_data, as_tensor=True)
        assert (
            len(query_embeddings) == 1
        ), f"Multiple embedding types `{query_embeddings.keys()}` exist in query data. Please reduce them to one type."
        query_embeddings = list(query_embeddings.values())[0]

        candidate_embeddings = self.extract_embedding(candidate_data, as_tensor=True)
        assert (
            len(candidate_embeddings) == 1
        ), f"Multiple embedding types `{candidate_embeddings.keys()}` exist in candidate data. Please reduce them to one type."
        candidate_embeddings = list(candidate_embeddings.values())[0]

        if return_prob:
            ret = (100.0 * query_embeddings @ candidate_embeddings.T).float().softmax(dim=-1)
        else:
            ret = (query_embeddings @ candidate_embeddings.T).argmax(dim=-1)

        ret = tensor_to_ndarray(ret)

        return ret

    def predict(
        self,
        data: Union[pd.DataFrame, dict, list],
        candidate_data: Optional[Union[pd.DataFrame, dict, list]] = None,
        as_pandas: Optional[bool] = None,
        realtime: Optional[bool] = None,
        seed: Optional[int] = 123,
    ):
        """
        Predict values for the label column of new data.

        Parameters
        ----------
        data
             The data to make predictions for. Should contain same column names as training data and
              follow same format (except for the `label` column).
        candidate_data
            The candidate data from which to search the query data's matches.
        as_pandas
            Whether to return the output as a pandas DataFrame(Series) (True) or numpy array (False).
        realtime
            Whether to do realtime inference, which is efficient for small data (default None).
            If not specified, we would infer it on based on the data modalities
            and sample number.

        Returns
        -------
        Array of predictions, one corresponding to each row in given dataset.
        """
        if self._pipeline == OBJECT_DETECTION or self._pipeline == OCR_TEXT_DETECTION:
            ret_type = BBOX
        elif self._pipeline == OCR_TEXT_RECOGNITION:
            ret_type = [TEXT, SCORE]
        else:
            ret_type = LOGITS

        if self._problem_type == NER:
            ret_type = NER_RET

        if candidate_data:
            pred = self._match_queries_and_candidates(
                query_data=data,
                candidate_data=candidate_data,
                return_prob=False,
            )
        else:
            outputs = self._predict(
                data=data,
                requires_label=False,
                realtime=realtime,
                seed=seed,
            )

            if self._pipeline == OCR_TEXT_RECOGNITION:
                logits = []
                for r_type in ret_type:
                    logits.append(extract_from_output(outputs=outputs, ret_type=r_type))
            else:
                logits = extract_from_output(outputs=outputs, ret_type=ret_type)

            if self._df_preprocessor:
                pred = self._df_preprocessor.transform_prediction(
                    y_pred=logits,
                )
            else:
                if isinstance(logits, (torch.Tensor, np.ndarray)) and logits.ndim == 2:
                    pred = logits.argmax(axis=1)
                else:
                    pred = logits

        if (as_pandas is None and isinstance(data, pd.DataFrame)) or as_pandas is True:
            pred = self._as_pandas(data=data, to_be_converted=pred)

        return pred

    def predict_proba(
        self,
        data: Union[pd.DataFrame, dict, list],
        candidate_data: Optional[Union[pd.DataFrame, dict, list]] = None,
        as_pandas: Optional[bool] = None,
        as_multiclass: Optional[bool] = True,
        realtime: Optional[bool] = None,
        seed: Optional[int] = 123,
    ):
        """
        Predict probabilities class probabilities rather than class labels.
        This is only for the classification tasks. Calling it for a regression task will throw an exception.

        Parameters
        ----------
        data
            The data to make predictions for. Should contain same column names as training data and
              follow same format (except for the `label` column).
        candidate_data
            The candidate data from which to search the query data's matches.
        as_pandas
            Whether to return the output as a pandas DataFrame(Series) (True) or numpy array (False).
        as_multiclass
            Whether to return the probability of all labels or
            just return the probability of the positive class for binary classification problems.
        realtime
            Whether to do realtime inference, which is efficient for small data (default None).
            If not specified, we would infer it on based on the data modalities
            and sample number.

        Returns
        -------
        Array of predicted class-probabilities, corresponding to each row in the given data.
        When as_multiclass is True, the output will always have shape (#samples, #classes).
        Otherwise, the output will have shape (#samples,)
        """
        assert self._problem_type not in [
            REGRESSION,
            NER,
        ], f"Problem {self._problem_type} has no probability output."

        if candidate_data:
            prob = self._match_queries_and_candidates(
                query_data=data,
                candidate_data=candidate_data,
                return_prob=True,
            )
        else:
            outputs = self._predict(
                data=data,
                requires_label=False,
                realtime=realtime,
                seed=seed,
            )
            logits = extract_from_output(outputs=outputs, ret_type=LOGITS)

            prob = logits_to_prob(logits)

        if not as_multiclass:
            if self._problem_type == BINARY:
                pos_label = try_to_infer_pos_label(
                    data_config=self._config.data,
                    label_encoder=self._df_preprocessor.label_generator,
                    problem_type=self._problem_type,
                )
                prob = prob[:, pos_label]

        if (as_pandas is None and isinstance(data, pd.DataFrame)) or as_pandas is True:
            prob = self._as_pandas(data=data, to_be_converted=prob)

        return prob

    def extract_embedding(
        self,
        data: Union[pd.DataFrame, dict, list],
        return_masks: Optional[bool] = False,
        as_tensor: Optional[bool] = False,
        as_pandas: Optional[bool] = False,
        realtime: Optional[bool] = None,
    ):
        """
        Extract features for each sample, i.e., one row in the provided dataframe `data`.

        Parameters
        ----------
        data
            The data to extract embeddings for. Should contain same column names as training dataset and
            follow same format (except for the `label` column).
        return_masks
            If true, returns a mask dictionary, whose keys are the same as those in the features dictionary.
            If a sample has empty input in feature column `image_0`, the sample will has mask 0 under key `image_0`.
        as_tensor
            Whether to return a Pytorch tensor.
        as_pandas
            Whether to return the output as a pandas DataFrame (True) or numpy array (False).
        realtime
            Whether to do realtime inference, which is efficient for small data (default None).
            If not specified, we would infer it on based on the data modalities
            and sample number.

        Returns
        -------
        Array of embeddings, corresponding to each row in the given data.
        It will have shape (#samples, D) where the embedding dimension D is determined
        by the neural network's architecture.
        """
        turn_on_off_feature_column_info(
            data_processors=self._data_processors,
            flag=True,
        )
        outputs = self._predict(
            data=data,
            requires_label=False,
            realtime=realtime,
        )
        if self._pipeline in [FEATURE_EXTRACTION, ZERO_SHOT_IMAGE_CLASSIFICATION]:
            features = extract_from_output(outputs=outputs, ret_type=COLUMN_FEATURES, as_ndarray=as_tensor is False)
            if return_masks:
                masks = extract_from_output(outputs=outputs, ret_type=MASKS, as_ndarray=as_tensor is False)
        else:
            features = extract_from_output(outputs=outputs, ret_type=FEATURES, as_ndarray=as_tensor is False)

        if as_pandas:
            features = pd.DataFrame(features, index=data.index)
            if return_masks:
                masks = pd.DataFrame(masks, index=data.index)

        if return_masks:
            return features, masks
        else:
            return features

    def _as_pandas(
        self,
        data: Union[pd.DataFrame, dict, list],
        to_be_converted: Union[np.ndarray, dict],
    ):
        if isinstance(data, pd.DataFrame):
            index = data.index
        else:
            index = None
        if isinstance(to_be_converted, list) or (
            isinstance(to_be_converted, np.ndarray) and to_be_converted.ndim == 1
        ):
            return pd.Series(to_be_converted, index=index, name=self._label_column)
        else:
            return pd.DataFrame(to_be_converted, index=index, columns=self.class_labels)

    @staticmethod
    def _load_state_dict(
        model: nn.Module,
        state_dict: dict = None,
        path: str = None,
        prefix: str = "model.",
        strict: bool = True,
    ):
        if state_dict is None:
            state_dict = torch.load(path, map_location=torch.device("cpu"))["state_dict"]
        state_dict = {k.partition(prefix)[2]: v for k, v in state_dict.items() if k.startswith(prefix)}
        load_result = model.load_state_dict(state_dict, strict=strict)
        assert (
            len(load_result.unexpected_keys) == 0
        ), f"Load model failed, unexpected keys {load_result.unexpected_keys.__str__()}"
        return model

    @staticmethod
    def _replace_model_name_prefix(
        state_dict: dict,
        old_prefix: str,
        new_prefix: str,
    ):
        start_idx = len(old_prefix)
        state_dict_processed = {
            new_prefix + k[start_idx:]: v for k, v in state_dict.items() if k.startswith(old_prefix)
        }
        return state_dict_processed

    def save(self, path: str, standalone: Optional[bool] = True):
        """
        Save this predictor to file in directory specified by `path`.

        Parameters
        ----------
        path
            The directory to save this predictor.
        standalone
            Whether to save the downloaded model for offline deployment.
            When standalone = True, save the transformers.CLIPModel and transformers.AutoModel to os.path.join(path,model_name),
            and reset the associate model.model_name.checkpoint_name start with `local://` in config.yaml.
            When standalone = False, the saved artifact may require an online environment to process in load().
        """

        config = copy.deepcopy(self._config)
        if standalone and (
            not OmegaConf.select(config, "optimization.efficient_finetune")
            or OmegaConf.select(config, "optimization.efficient_finetune") == "None"
        ):
            config = save_pretrained_model_configs(model=self._model, config=config, path=path)

        os.makedirs(path, exist_ok=True)
        OmegaConf.save(config=config, f=os.path.join(path, "config.yaml"))

        with open(os.path.join(path, "df_preprocessor.pkl"), "wb") as fp:
            pickle.dump(self._df_preprocessor, fp)

        # Save text tokenizers before saving data processors
        data_processors = copy.deepcopy(self._data_processors)
        if TEXT in data_processors:
            data_processors[TEXT] = save_text_tokenizers(
                text_processors=data_processors[TEXT],
                path=path,
            )

        with open(os.path.join(path, "data_processors.pkl"), "wb") as fp:
            pickle.dump(data_processors, fp)

        with open(os.path.join(path, f"assets.json"), "w") as fp:
            json.dump(
                {
                    "column_types": self._column_types,
                    "label_column": self._label_column,
                    "problem_type": self._problem_type,
                    "pipeline": self._pipeline,
                    "eval_metric_name": self._eval_metric_name,
                    "validation_metric_name": self._validation_metric_name,
                    "output_shape": self._output_shape,
                    "save_path": self._save_path,
                    "pretrained_path": self._pretrained_path,
                    "version": ag_version.__version__,
                },
                fp,
                ensure_ascii=True,
            )

        # In case that users save to a path, which is not the original save_path.
        if os.path.abspath(path) != os.path.abspath(self._save_path):
            model_path = os.path.join(self._save_path, "model.ckpt")
            if os.path.isfile(model_path):
                shutil.copy(model_path, path)
            else:
                # FIXME(?) Fix the saving logic
                RuntimeError(
                    f"Cannot find the model checkpoint in '{model_path}'. Have you removed the folder that "
                    f"is created in .fit()? Currently, .save() won't function appropriately if that folder is "
                    f"removed."
                )

    def export_onnx(
        self,
        onnx_path: Optional[str] = None,
        data: Optional[pd.DataFrame] = None,
        batch_size: Optional[int] = None,
        verbose: Optional[bool] = False,
        opset_version: Optional[int] = 13,
    ):
        """
        Export this predictor's model to ONNX file.

        Parameters
        ----------
        onnx_path
            The export path of onnx model.
        data
            Raw data used to trace and export the model.
            If this is None, will check if a processed batch is provided.
        batch_size
            The batch_size of export model's input.
            Normally the batch_size is a dynamic axis, so we could use a small value for faster export.
        verbose
            verbose flag in torch.onnx.export.
        opset_version
            opset_version flag in torch.onnx.export.
        """
        # TODO: Support CLIP
        # TODO: Add test

        valid_input, dynamic_axes, default_onnx_path, batch = get_onnx_input(
            pipeline=self._pipeline, config=self._config
        )

        if not batch_size:
            batch_size = 2  # batch_size should be a dynamic_axis, so we could use a small value for faster export
        if data is not None:
            batch = self.get_processed_batch_for_deployment(
                data=data, valid_input=valid_input, onnx_tracing=True, batch_size=batch_size
            )

        if not onnx_path:
            onnx_path = default_onnx_path

        torch.onnx.export(
            self._model.eval(),
            batch,
            onnx_path,
            opset_version=opset_version,
            verbose=verbose,
            input_names=valid_input,
            dynamic_axes=dynamic_axes,
        )

    def get_processed_batch_for_deployment(
        self,
        data: pd.DataFrame,
        valid_input: Optional[List] = None,
        onnx_tracing: bool = False,
        batch_size: int = None,
        to_numpy: bool = True,
        requires_label: bool = False,
    ):
        """
        Get the processed batch of raw data given.

        Parameters
        ----------
        data
            The raw data to process
        valid_input
            Used to filter valid data. No filter happens if it is empty.
        onnx_tracing
            If the output is used for onnx tracing.
        batch_size
            The batch_size of output batch.
            If onnx_tracing, it will only output one mini-batch, and all int tensor values will be converted to long.
        to_numpy
            Output numpy array if True. Only valid if not onnx_tracing.

        Returns
        -------
        Tensor or numpy array.
        The output processed batch could be used for export/evaluate deployed model.
        """
        # TODO: add support for data = dict or list
        if onnx_tracing:
            if batch_size:
                data = data[:batch_size]
            else:
                data = data[:2]

        data, df_preprocessor, data_processors = self._on_predict_start(
            config=self._config,
            data=data,
            requires_label=requires_label,
        )

        batch = self._process_batch(
            data=data,
            df_preprocessor=df_preprocessor,
            data_processors=data_processors,
        )

        ret = {}
        for k in batch:
            if valid_input and k not in valid_input:
                continue
            if onnx_tracing:
                ret[k] = batch[k].long() if isinstance(batch[k], torch.IntTensor) else batch[k]
            elif to_numpy:
                ret[k] = batch[k].cpu().detach().numpy().astype(int)
            else:
                ret[k] = batch[k]
        if not onnx_tracing:
            if batch_size:
                raise NotImplementedError("We should split the batch here.")  # TODO
        return ret

    @staticmethod
    def _load_metadata(
        predictor: MultiModalPredictor,
        path: str,
        resume: Optional[bool] = False,
        verbosity: Optional[int] = 3,
    ):
        path = os.path.abspath(os.path.expanduser(path))
        assert os.path.isdir(path), f"'{path}' must be an existing directory."
        config = OmegaConf.load(os.path.join(path, "config.yaml"))

        config = get_local_pretrained_config_paths(
            config=config, path=path
        )  # check the config to load offline pretrained model configs

        with open(os.path.join(path, "assets.json"), "r") as fp:
            assets = json.load(fp)

        with open(os.path.join(path, "df_preprocessor.pkl"), "rb") as fp:
            df_preprocessor = CustomUnpickler(fp).load()

        try:
            with open(os.path.join(path, "data_processors.pkl"), "rb") as fp:
                data_processors = CustomUnpickler(fp).load()
            # Load text tokenizers after loading data processors.
            if TEXT in data_processors:
                data_processors[TEXT] = load_text_tokenizers(
                    text_processors=data_processors[TEXT],
                    path=path,
                )
            # backward compatibility. Add feature column names in each data processor.
            data_processors = assign_feature_column_names(
                data_processors=data_processors,
                df_preprocessor=df_preprocessor,
            )

            # Only keep the modalities with non-empty processors.
            data_processors = {k: v for k, v in data_processors.items() if len(v) > 0}
        except:  # backward compatibility. reconstruct the data processor in case something went wrong.
            data_processors = None

        predictor._label_column = assets["label_column"]
        predictor._problem_type = assets["problem_type"]
        if "pipeline" in assets:  # back compatibility
            predictor._pipeline = assets["pipeline"]
        predictor._eval_metric_name = assets["eval_metric_name"]
        predictor._verbosity = verbosity
        predictor._resume = resume
        predictor._save_path = path  # in case the original exp dir is copied to somewhere else
        predictor._pretrain_path = path
        predictor._config = config
        predictor._output_shape = assets["output_shape"]
        predictor._column_types = assets["column_types"]
        predictor._validation_metric_name = assets["validation_metric_name"]
        predictor._df_preprocessor = df_preprocessor
        predictor._data_processors = data_processors

        return predictor

    @classmethod
    def load(
        cls,
        path: str,
        resume: Optional[bool] = False,
        verbosity: Optional[int] = 3,
    ):
        """
        Load a predictor object from a directory specified by `path`. The to-be-loaded predictor
        can be completely or partially trained by .fit(). If a previous training has completed,
        it will load the checkpoint `model.ckpt`. Otherwise if a previous training accidentally
        collapses in the middle, it can load the `last.ckpt` checkpoint by setting `resume=True`.

        Parameters
        ----------
        path
            The directory to load the predictor object.
        resume
            Whether to resume training from `last.ckpt`. This is useful when a training was accidentally
            broken during the middle and we want to resume the training from the last saved checkpoint.
        verbosity
            Verbosity levels range from 0 to 4 and control how much information is printed.
            Higher levels correspond to more detailed print statements (you can set verbosity = 0 to suppress warnings).

        Returns
        -------
        The loaded predictor object.
        """
        path = os.path.abspath(os.path.expanduser(path))
        assert os.path.isdir(path), f"'{path}' must be an existing directory."
        predictor = cls(label="dummy_label")
        predictor = cls._load_metadata(predictor=predictor, path=path, resume=resume, verbosity=verbosity)

        efficient_finetune = OmegaConf.select(predictor._config, "optimization.efficient_finetune")

        model = create_fusion_model(
            config=predictor._config,
            num_classes=predictor._output_shape,
            num_numerical_columns=len(predictor._df_preprocessor.numerical_feature_names),
            num_categories=predictor._df_preprocessor.categorical_num_categories,
            pretrained=False
            if not efficient_finetune or efficient_finetune == "None"
            else True,  # set "pretrain=False" to prevent downloading online models
        )

        if predictor._data_processors is None:
            predictor._data_processors = create_fusion_data_processors(
                config=predictor._config,
                model=model,
            )

        resume_ckpt_path = os.path.join(path, LAST_CHECKPOINT)
        final_ckpt_path = os.path.join(path, MODEL_CHECKPOINT)
        if resume:  # resume training which crashed before
            if not os.path.isfile(resume_ckpt_path):
                if os.path.isfile(final_ckpt_path):
                    raise ValueError(
                        f"Resuming checkpoint '{resume_ckpt_path}' doesn't exist, but "
                        f"final checkpoint '{final_ckpt_path}' exists, which means training "
                        f"is already completed."
                    )
                else:
                    raise ValueError(
                        f"Resuming checkpoint '{resume_ckpt_path}' and "
                        f"final checkpoint '{final_ckpt_path}' both don't exist. "
                        f"Consider starting training from scratch."
                    )
            load_path = resume_ckpt_path
            logger.info(f"Resume training from checkpoint: '{resume_ckpt_path}'")
            ckpt_path = resume_ckpt_path
        else:  # load a model checkpoint for prediction, evaluation, or continuing training on new data
            if not os.path.isfile(final_ckpt_path):
                if os.path.isfile(resume_ckpt_path):
                    raise ValueError(
                        f"Final checkpoint '{final_ckpt_path}' doesn't exist, but "
                        f"resuming checkpoint '{resume_ckpt_path}' exists, which means training "
                        f"is not done yet. Consider resume training from '{resume_ckpt_path}'."
                    )
                else:
                    raise ValueError(
                        f"Resuming checkpoint '{resume_ckpt_path}' and "
                        f"final checkpoint '{final_ckpt_path}' both don't exist. "
                        f"Consider starting training from scratch."
                    )
            load_path = final_ckpt_path
            logger.info(f"Load pretrained checkpoint: {os.path.join(path, MODEL_CHECKPOINT)}")
            ckpt_path = None  # must set None since we do not resume training

        model = cls._load_state_dict(
            model=model,
            path=load_path,
            strict=not efficient_finetune or efficient_finetune == "None",
        )

        predictor._ckpt_path = ckpt_path
        predictor._model = model
        if not resume:
            predictor._continuous_training = True

        loss_func = get_loss_func(
            problem_type=predictor._problem_type,
            mixup_active=False,
            loss_func_name=OmegaConf.select(predictor._config, "optimization.loss_function"),
        )

        model_postprocess_fn = get_model_postprocess_fn(
            problem_type=predictor._problem_type,
            loss_func=loss_func,
        )
        predictor._model_postprocess_fn = model_postprocess_fn

        return predictor

    @property
    def class_labels(self):
        """
        The original name of the class labels.
        For example, the tabular data may contain classes equal to
        "entailment", "contradiction", "neutral". Internally, these will be converted to
        0, 1, 2, ...
        This function returns the original names of these raw labels.

        Returns
        -------
        List that contain the class names. It will be None if it's not a classification problem.
        """
        if self._problem_type == MULTICLASS or self._problem_type == BINARY:
            return self._df_preprocessor.label_generator.classes_
        else:
            warnings.warn("Accessing class names for a non-classification problem. Return None.")
            return None

    @property
    def positive_class(self):
        """
        Name of the class label that will be mapped to 1.
        This is only meaningful for binary classification problems.

        It is useful for computing metrics such as F1 which require a positive and negative class.
        You may refer to https://en.wikipedia.org/wiki/F-score for more details.
        In binary classification, :class:`TextPredictor.predict_proba(as_multiclass=False)`
        returns the estimated probability that each row belongs to the positive class.
        Will print a warning and return None if called when `predictor.problem_type != 'binary'`.

        Returns
        -------
        The positive class name in binary classification or None if the problem is not binary classification.
        """
        if self.problem_type != BINARY:
            logger.warning(
                f"Warning: Attempted to retrieve positive class label in a non-binary problem. "
                f"Positive class labels only exist in binary classification. "
                f"Returning None instead. self.problem_type is '{self.problem_type}'"
                f" but positive_class only exists for '{BINARY}'."
            )
            return None
        else:
            return self.class_labels[1]


class AutoMMPredictor(MultiModalPredictor):
    def __init__(self, **kwargs):
        warnings.warn(
            "AutoMMPredictor has been renamed as 'MultiModalPredictor'. "
            "Consider to use MultiModalPredictor instead. Using AutoMMPredictor will "
            "raise an exception starting in v0.7."
        )
        super(AutoMMPredictor, self).__init__(**kwargs)<|MERGE_RESOLUTION|>--- conflicted
+++ resolved
@@ -1016,11 +1016,8 @@
         if teacher_data_processors is not None:
             data_processors = [data_processors, teacher_data_processors]
 
-<<<<<<< HEAD
-        val_is_train = (self._pipeline == OBJECT_DETECTION) and (validation_metric_name != MAP)
-=======
         val_use_training_mode = (self._pipeline == OBJECT_DETECTION) and (validation_metric_name != MAP)
->>>>>>> a3443df5
+
         train_dm = BaseDataModule(
             df_preprocessor=df_preprocessor,
             data_processors=data_processors,
@@ -1028,11 +1025,7 @@
             num_workers=config.env.num_workers,
             train_data=train_df,
             val_data=val_df,
-<<<<<<< HEAD
-            val_is_train=val_is_train,
-=======
             val_use_training_mode=val_use_training_mode,
->>>>>>> a3443df5
         )
         optimization_kwargs = dict(
             optim_type=config.optimization.optim_type,
@@ -1616,10 +1609,7 @@
         return_pred
             Whether to return the prediction result of each row.
         """
-<<<<<<< HEAD
         # TODO: refactor this into evaluate()
-=======
->>>>>>> a3443df5
         if isinstance(anno_file_or_df, str):
             anno_file = anno_file_or_df
             data = from_coco(anno_file)
@@ -1641,7 +1631,6 @@
                 warn_if_exist=self._warn_if_exist,
             )
         self._save_path = os.path.abspath(os.path.expanduser(self._save_path))
-<<<<<<< HEAD
         cocoeval_cache_path = os.path.join(self._save_path, "object_detection_result_cache.json")
 
         eval_results = cocoeval(
@@ -1657,13 +1646,6 @@
             return eval_results, outputs
         else:
             return eval_results
-=======
-        cache_path = os.path.join(self._save_path, "object_detection_result_cache.json")
-
-        return cocoeval(
-            outputs=outputs, data=data, anno_file=anno_file, cache_path=cache_path, metrics=metrics, tool="pycocotools"
-        )
->>>>>>> a3443df5
 
     def _process_batch(
         self,
@@ -1744,13 +1726,7 @@
         num_gpus = compute_num_gpus(config_num_gpus=self._config.env.num_gpus, strategy=strategy)
 
         if self._pipeline == OBJECT_DETECTION:
-<<<<<<< HEAD
-            strategy = "ddp"  # TODO: enable multigpu inference
-            # num_gpus = 1
-=======
-            # strategy = "ddp" # TODO: enable multigpu inference
-            num_gpus = 1
->>>>>>> a3443df5
+            strategy = "ddp"
 
         if num_gpus == 1:
             strategy = None
