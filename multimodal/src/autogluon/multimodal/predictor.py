from __future__ import annotations

import copy
import json
import logging
import operator
import os
import pickle
import shutil
import sys
import time
import warnings
from collections import OrderedDict
from dataclasses import dataclass
from datetime import timedelta
from typing import Dict, List, Optional, Union

import numpy as np
import pandas as pd
import pytorch_lightning as pl
import torch
import transformers
import yaml
from omegaconf import DictConfig, OmegaConf
from packaging import version
from sklearn.model_selection import train_test_split
from torch import nn

from autogluon.common.utils.log_utils import set_logger_verbosity, verbosity2loglevel
from autogluon.core.utils.try_import import try_import_ray_lightning
from autogluon.core.utils.utils import default_holdout_frac
from autogluon.multimodal.utils import save_result_df

from . import version as ag_version
from .constants import (
    AUTOMM,
    AUTOMM_TUTORIAL_MODE,
    BBOX,
    BEST,
    BEST_K_MODELS_FILE,
    BINARY,
    CLASSIFICATION,
    COLUMN_FEATURES,
    DATA,
    DEEPSPEED_MIN_PL_VERSION,
    DEEPSPEED_MODULE,
    DEEPSPEED_OFFLOADING,
    DEEPSPEED_STRATEGY,
    DEPRECATED_ZERO_SHOT,
    FEATURE_EXTRACTION,
    FEATURES,
    FEW_SHOT,
    FEW_SHOT_TEXT_CLASSIFICATION,
    GREEDY_SOUP,
    IMAGE_SIMILARITY,
    IMAGE_TEXT_SIMILARITY,
    LABEL,
    LAST_CHECKPOINT,
    LOGITS,
    MAP,
    MASKS,
    MAX,
    MIN,
    MODEL,
    MODEL_CHECKPOINT,
    MULTICLASS,
    NAMED_ENTITY_RECOGNITION,
    NER,
    NER_RET,
    OBJECT_DETECTION,
    OCR_TEXT_DETECTION,
    OCR_TEXT_RECOGNITION,
    PROBABILITY,
    RAY_TUNE_CHECKPOINT,
    REGRESSION,
    SCORE,
    TEXT,
    TEXT_SIMILARITY,
    UNIFORM_SOUP,
    Y_PRED,
    Y_PRED_PROB,
    Y_TRUE,
    ZERO_SHOT_IMAGE_CLASSIFICATION,
)
from .data.datamodule import BaseDataModule
from .data.infer_types import (
    infer_column_types,
    infer_label_column_type_by_problem_type,
    infer_problem_type_output_shape,
    infer_rois_column_type,
)
from .data.preprocess_dataframe import MultiModalFeaturePreprocessor
from .data.utils import apply_data_processor, apply_df_preprocessor, get_collate_fn, get_per_sample_features
from .matcher import MultiModalMatcher
from .models.utils import get_model_postprocess_fn
from .optimization.lit_distiller import DistillerLitModule
from .optimization.lit_mmdet import MMDetLitModule
from .optimization.lit_module import LitModule
from .optimization.lit_ner import NerLitModule
from .optimization.losses import RKDLoss
from .optimization.utils import (
    get_loss_func,
    get_metric,
    get_norm_layer_param_names,
    get_trainable_params_efficient_finetune,
)
from .presets import matcher_presets
from .utils import (
    AutoMMModelCheckpoint,
    AutoMMModelCheckpointIO,
    COCODataset,
    CustomUnpickler,
    DDPCacheWriter,
    LogFilter,
    apply_log_filter,
    assign_feature_column_names,
    average_checkpoints,
    cocoeval,
    compute_inference_batch_size,
    compute_num_gpus,
    compute_score,
    create_fusion_data_processors,
    create_fusion_model,
    data_to_df,
    extract_from_output,
    filter_search_space,
    from_coco,
    from_coco_or_voc,
    get_config,
    get_detection_classes,
    get_local_pretrained_config_paths,
    get_minmax_mode,
    get_mixup,
    get_onnx_input,
    getCOCOCatIDs,
    hpo_trial,
    infer_batch,
    infer_dtypes_by_model_names,
    infer_metrics,
    infer_precision,
    infer_scarcity_mode_by_data_size,
    init_df_preprocessor,
    init_pretrained,
    list_timm_models,
    load_text_tokenizers,
    logits_to_prob,
    modify_duplicate_model_names,
    process_save_path,
    save_pretrained_model_configs,
    save_text_tokenizers,
    select_model,
    setup_save_path,
    tensor_to_ndarray,
    try_to_infer_pos_label,
    turn_on_off_feature_column_info,
    update_config_by_rules,
    update_tabular_config_by_resources,
    use_realtime,
)

logger = logging.getLogger(AUTOMM)


@dataclass
class ProblemProperty:
    name: str  # Name of the problem
    support_fit: bool = True  # Whether the problem type support `.fit()`
    inference_ready: bool = False  # Support `.predict()` and `.evaluate()` without calling `.fit()`
    is_matching: bool = False  # Whether the problem belongs to the matching category
    experimental: bool = False  # Indicate whether the problem is experimental


problem_property_dict = OrderedDict(
    [
        (CLASSIFICATION, ProblemProperty(CLASSIFICATION)),
        (BINARY, ProblemProperty(BINARY)),
        (MULTICLASS, ProblemProperty(MULTICLASS)),
        (REGRESSION, ProblemProperty(REGRESSION)),
        (OBJECT_DETECTION, ProblemProperty(OBJECT_DETECTION, inference_ready=True)),
        (TEXT_SIMILARITY, ProblemProperty(TEXT_SIMILARITY, inference_ready=True, is_matching=True)),
        (IMAGE_SIMILARITY, ProblemProperty(IMAGE_SIMILARITY, inference_ready=True, is_matching=True)),
        (IMAGE_TEXT_SIMILARITY, ProblemProperty(IMAGE_TEXT_SIMILARITY, inference_ready=True, is_matching=True)),
        (NER, ProblemProperty(NER)),
        (NAMED_ENTITY_RECOGNITION, ProblemProperty(NER)),
        (FEATURE_EXTRACTION, ProblemProperty(FEATURE_EXTRACTION, support_fit=False, inference_ready=True)),
        (
            ZERO_SHOT_IMAGE_CLASSIFICATION,
            ProblemProperty(ZERO_SHOT_IMAGE_CLASSIFICATION, support_fit=False, inference_ready=True),
        ),
        (
            FEW_SHOT_TEXT_CLASSIFICATION,
            ProblemProperty(FEW_SHOT_TEXT_CLASSIFICATION, support_fit=True, inference_ready=False, experimental=True),
        ),
        (
            OCR_TEXT_DETECTION,
            ProblemProperty(OCR_TEXT_DETECTION, support_fit=False, inference_ready=True, experimental=True),
        ),
        (
            OCR_TEXT_RECOGNITION,
            ProblemProperty(OCR_TEXT_RECOGNITION, support_fit=False, inference_ready=True, experimental=True),
        ),
    ]
)


class MultiModalPredictor:
    """
    MultiModalPredictor is a deep learning "model zoo" of model zoos. It can automatically build deep learning models that
    are suitable for multimodal datasets. You will only need to preprocess the data in the multimodal dataframe format
    and the MultiModalPredictor can predict the values of one column conditioned on the features from the other columns.

    The prediction can be either classification or regression. The feature columns can contain
    image paths, text, numerical, and categorical values.

    """

    def __init__(
        self,
        label: Optional[str] = None,
        problem_type: Optional[str] = None,
        query: Optional[Union[str, List[str]]] = None,
        response: Optional[Union[str, List[str]]] = None,
        match_label: Optional[Union[int, str]] = None,
        pipeline: Optional[str] = None,
        eval_metric: Optional[str] = None,
        hyperparameters: Optional[dict] = None,
        path: Optional[str] = None,
        verbosity: Optional[int] = 3,
        num_classes: Optional[int] = None,  # TODO: can we infer this from data?
        classes: Optional[list] = None,
        warn_if_exist: Optional[bool] = True,
        enable_progress_bar: Optional[bool] = None,
        init_scratch: Optional[bool] = False,
        sample_data_path: Optional[str] = None,
    ):
        """
        Parameters
        ----------
        label
            Name of the column that contains the target variable to predict.
        problem_type
            Type of the prediction problem. We support standard problems like

            - 'binary': Binary classification
            - 'multiclass': Multi-class classification
            - 'regression': Regression
            - 'classification': Classification problems include 'binary' and 'multiclass' classification.

            In addition, we support advanced problems such as

            - 'object_detection': Object detection
            - 'ner' or 'named_entity_recognition': Named entity extraction
            - 'text_similarity': Text-text similarity problem
            - 'image_similarity': Image-image similarity problem
            - 'image_text_similarity': Text-image similarity problem
            - 'feature_extraction': Extracting feature (only support inference)
            - 'zero_shot_image_classification': Zero-shot image classification (only support inference)
            - 'few_shot_text_classification': (experimental) Few-shot text classification
            - 'ocr_text_detection': (experimental) Extract OCR text
            - 'ocr_text_recognition': (experimental) Recognize OCR text

            For certain problem types, the default behavior is to load a pretrained model based on
            the presets / hyperparameters and the predictor will be inference_ready. This includes the following
            problem types:

            - 'object_detection'
            - 'text_similarity'
            - 'image_similarity'
            - 'image_text_similarity'
            - 'feature_extraction'
            - 'zero_shot_image_classification'
            - 'few_shot_text_classification' (experimental)
            - 'ocr_text_detection' (experimental)
            - 'ocr_text_recognition' (experimental)

        query
            Column names of query data (used for matching).
        response
            Column names of response data (used for matching). If no label column is provided,
            query and response columns form positive pairs.
        match_label
            The label class that indicates the <query, response> pair is counted as "match".
            This is used when the problem_type is one of the matching problem types, and when the labels are binary.
            For example, the label column can contain ["duplicate", "not duplicate"]. And match_label can be "duplicate".
            If match_label is not provided, every sample is assumed to have a unique label.
        pipeline
            Pipeline has been deprecated and merged in problem_type.
        presets
            The presets for loading model parameters / training the model
        eval_metric
            Evaluation metric name. If `eval_metric = None`, it is automatically chosen based on `problem_type`.
            Defaults to 'accuracy' for binary and multiclass classification, 'root_mean_squared_error' for regression.
        hyperparameters
            This is to override some default configurations.
            For example, changing the text and image backbones can be done by formatting:

            a string
            hyperparameters = "model.hf_text.checkpoint_name=google/electra-small-discriminator model.timm_image.checkpoint_name=swin_small_patch4_window7_224"

            or a list of strings
            hyperparameters = ["model.hf_text.checkpoint_name=google/electra-small-discriminator", "model.timm_image.checkpoint_name=swin_small_patch4_window7_224"]

            or a dictionary
            hyperparameters = {
                            "model.hf_text.checkpoint_name": "google/electra-small-discriminator",
                            "model.timm_image.checkpoint_name": "swin_small_patch4_window7_224",
                        }
        path
            Path to directory where models and intermediate outputs should be saved.
            If unspecified, a time-stamped folder called "AutogluonAutoMM/ag-[TIMESTAMP]"
            will be created in the working directory to store all models.
            Note: To call `fit()` twice and save all results of each fit,
            you must specify different `path` locations or don't specify `path` at all.
            Otherwise files from first `fit()` will be overwritten by second `fit()`.
        verbosity
            Verbosity levels range from 0 to 4 and control how much information is printed.
            Higher levels correspond to more detailed print statements (you can set verbosity = 0 to suppress warnings).
            If using logging, you can alternatively control amount of information printed via `logger.setLevel(L)`,
            where `L` ranges from 0 to 50
            (Note: higher values of `L` correspond to fewer print statements, opposite of verbosity levels)
        num_classes
            Number of classes. Used in classification task.
            If this is specified and is different from the pretrained model's output,
            the model's head will be changed to have <num_classes> output.
        classes
            All classes in this dataset.
        warn_if_exist
            Whether to raise warning if the specified path already exists.
        enable_progress_bar
            Whether to show progress bar. It will be True by default and will also be
            disabled if the environment variable os.environ["AUTOMM_DISABLE_PROGRESS_BAR"] is set.
        init_scratch
            Whether to init model from scratch. It's useful when we want to load a checkpoints
            without its weights.
        sample_data_path
            This is used for automatically inference num_classes, classes, or label.

        """
        if pipeline is not None:
            pipeline = pipeline.lower()
            warnings.warn(
                f"pipeline argument has been deprecated and moved to problem_type. "
                f"Use problem_type='{pipeline}' instead.",
                DeprecationWarning,
            )
            if problem_type is not None:
                assert pipeline == problem_type, (
                    f"Mismatched pipeline and problem_type. "
                    f"Received pipeline={pipeline}, problem_type={problem_type}. "
                    f"Consider to revise the arguments."
                )
            problem_type = pipeline
        # Sanity check of problem_type
        if problem_type is not None:
            problem_type = problem_type.lower()
            if problem_type == DEPRECATED_ZERO_SHOT:
                warnings.warn(
                    f'problem_type="{DEPRECATED_ZERO_SHOT}" is deprecated. For inference with CLIP model, '
                    f'use pipeline="{ZERO_SHOT_IMAGE_CLASSIFICATION}" instead.',
                    DeprecationWarning,
                )
                problem_type = ZERO_SHOT_IMAGE_CLASSIFICATION
            assert problem_type in problem_property_dict, (
                f"problem_type='{problem_type}' is not supported yet. You may pick a problem type from"
                f" {problem_property_dict.keys()}."
            )
            problem_property = problem_property_dict.get(problem_type)
            problem_type = problem_property.name
            if problem_property.experimental:
                warnings.warn(f"problem_type='{problem_type}' is currently experimental.", UserWarning)

        if eval_metric is not None and not isinstance(eval_metric, str):
            eval_metric = eval_metric.name

        if eval_metric is not None and eval_metric.lower() in [
            "rmse",
            "r2",
            "pearsonr",
            "spearmanr",
        ]:
            logger.debug(
                f"Infer problem type to be a regression problem "
                f"since the evaluation metric is set as {eval_metric}."
            )
            problem_type = REGRESSION

        if os.environ.get(AUTOMM_TUTORIAL_MODE):
            verbosity = 1  # don't use 3, which doesn't suppress logger.info() in .load().
            enable_progress_bar = False
            # Also disable progress bar of transformers package
            transformers.logging.disable_progress_bar()

        if verbosity is not None:
            set_logger_verbosity(verbosity, logger=logger)

        self._label_column = label
        self._problem_type = problem_type if problem_type is not None else None
        self._eval_metric_name = eval_metric
        self._validation_metric_name = None
        self._output_shape = num_classes
        self._classes = classes
        self._ckpt_path = None
        self._pretrained_path = None
        self._config = None
        self._df_preprocessor = None
        self._column_types = None
        self._data_processors = None
        self._model_postprocess_fn = None
        self._model = None
        self._resume = False
        self._continuous_training = False
        self._verbosity = verbosity
        self._warn_if_exist = warn_if_exist
        self._enable_progress_bar = enable_progress_bar if enable_progress_bar is not None else True
        self._init_scratch = init_scratch
        self._sample_data_path = sample_data_path
        self._fit_called = False  # While using ddp, after fit called, we can only use single gpu.
        self._model_loaded = False  # Whether the model has been loaded
        self._matcher = None

        if path is not None:
            self._save_path = setup_save_path(
                resume=self._resume,
                proposed_save_path=path,
                raise_if_exist=True,
                warn_if_exist=self._warn_if_exist,
                model_loaded=self._model_loaded,
            )
        else:
            self._save_path = None

<<<<<<< HEAD
=======
        if self._problem_type == OBJECT_DETECTION:
            warnings.warn(
                "Running object detection. Make sure that you have installed mmdet and mmcv-full, "
                "by running 'mim install mmcv-full' and 'pip install mmdet'"
            )

>>>>>>> 3f56287b
        if self._problem_type is not None:
            if problem_property_dict.get(self._problem_type).is_matching:
                self._matcher = MultiModalMatcher(
                    query=query,
                    response=response,
                    label=label,
                    match_label=match_label,
                    problem_type=None,  # Ensure that matcher will always infer problem type.
                    pipeline=problem_type,
                    hyperparameters=hyperparameters,
                    eval_metric=eval_metric,
                    path=path,
                    verbosity=verbosity,
                    warn_if_exist=warn_if_exist,
                    enable_progress_bar=enable_progress_bar,
                )
                return

        if self._problem_type == OBJECT_DETECTION:
            self._label_column = "label"
            if self._sample_data_path:
                self._classes = get_detection_classes(self._sample_data_path)
                self._output_shape = len(self._classes)

        if self._problem_type is not None:
            problem_property = problem_property_dict.get(problem_type)
            if problem_property.inference_ready:
                # Load pretrained model via the provided hyperparameters and presets
                # FIXME, Revise the logic to use presets
                self._config, self._model, self._data_processors = init_pretrained(
                    presets=self._problem_type,
                    hyperparameters=hyperparameters,
                    num_classes=self._output_shape,
                    classes=self._classes,
                    init_scratch=self._init_scratch,
                )
                self._validation_metric_name = self._config["optimization"][
                    "val_metric"
                ]  # TODO: only object detection is using this

    @property
    def path(self):
        if self._matcher:
            return self._matcher.path
        else:
            return self._save_path

    @property
    def label(self):
        if self._matcher:
            return self._matcher.label
        else:
            return self._label_column

    @property
    def query(self):
        if self._matcher:
            return self._matcher.query
        else:
            warnings.warn("Matcher is not used. No query columns are available.", UserWarning)
            return None

    @property
    def response(self):
        if self._matcher:
            return self._matcher.response
        else:
            warnings.warn("Matcher is not used. No response columns are available.", UserWarning)
            return None

    @property
    def match_label(self):
        if self._matcher:
            return self._matcher.match_label
        else:
            warnings.warn("Matcher is not used. No match_label is available.", UserWarning)
            return None

    @property
    def problem_type(self):
        return self._problem_type

    @property
    def column_types(self):
        if self._matcher:
            return self._matcher.column_types
        else:
            return self._column_types

    # This func is required by the abstract trainer of TabularPredictor.
    def set_verbosity(self, verbosity: int):
        """Set the verbosity level of the log.

        Parameters
        ----------
        verbosity
            The verbosity level.

            0 --> only errors
            1 --> only warnings and critical print statements
            2 --> key print statements which should be shown by default
            3 --> more-detailed printing
            4 --> everything

        """
        self._verbosity = verbosity
        set_logger_verbosity(verbosity, logger=logger)
        transformers.logging.set_verbosity(verbosity2loglevel(verbosity))

    def fit(
        self,
        train_data: Union[pd.DataFrame, str],
        presets: Optional[str] = None,
        config: Optional[dict] = None,
        tuning_data: Optional[Union[pd.DataFrame, str]] = None,
        id_mappings: Optional[Union[Dict[str, Dict], Dict[str, pd.Series]]] = None,
        time_limit: Optional[int] = None,
        save_path: Optional[str] = None,
        hyperparameters: Optional[Union[str, Dict, List[str]]] = None,
        column_types: Optional[dict] = None,
        holdout_frac: Optional[float] = None,
        teacher_predictor: Union[str, MultiModalPredictor] = None,
        seed: Optional[int] = 123,
        standalone: Optional[bool] = True,
        hyperparameter_tune_kwargs: Optional[dict] = None,
    ):
        """
        Fit MultiModalPredictor predict label column of a dataframe based on the other columns,
        which may contain image path, text, numeric, or categorical features.

        Parameters
        ----------
        train_data
            A dataframe containing training data.
        presets
            Name of the presets. See the available presets in `presets.py`.
        config
            A dictionary with four keys "model", "data", "optimization", and "environment".
            Each key's value can be a string, yaml file path, or OmegaConf's DictConfig.
            Strings should be the file names (DO NOT include the postfix ".yaml") in
            automm/configs/model, automm/configs/data, automm/configs/optimization, and automm/configs/environment.
            For example, you can configure a late-fusion model for the image, text, and tabular data as follows:
            config = {
                        "model": "fusion_mlp_image_text_tabular",
                        "data": "default",
                        "optimization": "adamw",
                        "environment": "default",
                    }
            or
            config = {
                        "model": "/path/to/model/config.yaml",
                        "data": "/path/to/data/config.yaml",
                        "optimization": "/path/to/optimization/config.yaml",
                        "environment": "/path/to/environment/config.yaml",
                    }
            or
            config = {
                        "model": OmegaConf.load("/path/to/model/config.yaml"),
                        "data": OmegaConf.load("/path/to/data/config.yaml"),
                        "optimization": OmegaConf.load("/path/to/optimization/config.yaml"),
                        "environment": OmegaConf.load("/path/to/environment/config.yaml"),
                    }
        tuning_data
            A dataframe containing validation data, which should have the same columns as the train_data.
            If `tuning_data = None`, `fit()` will automatically
            hold out some random validation examples from `train_data`.
        id_mappings
             Id-to-content mappings. The contents can be text, image, etc.
             This is used when the dataframe contains the query/response identifiers instead of their contents.
        time_limit
            How long `fit()` should run for (wall clock time in seconds).
            If not specified, `fit()` will run until the model has completed training.
        save_path
            Path to directory where models and intermediate outputs should be saved.
        hyperparameters
            This is to override some default configurations.
            For example, changing the text and image backbones can be done by formatting:

            a string
            hyperparameters = "model.hf_text.checkpoint_name=google/electra-small-discriminator model.timm_image.checkpoint_name=swin_small_patch4_window7_224"

            or a list of strings
            hyperparameters = ["model.hf_text.checkpoint_name=google/electra-small-discriminator", "model.timm_image.checkpoint_name=swin_small_patch4_window7_224"]

            or a dictionary
            hyperparameters = {
                            "model.hf_text.checkpoint_name": "google/electra-small-discriminator",
                            "model.timm_image.checkpoint_name": "swin_small_patch4_window7_224",
                        }
        column_types
            A dictionary that maps column names to their data types.
            For example: `column_types = {"item_name": "text", "image": "image_path",
            "product_description": "text", "height": "numerical"}`
            may be used for a table with columns: "item_name", "brand", "product_description", and "height".
            If None, column_types will be automatically inferred from the data.
            The current supported types are:
                - "image_path": each row in this column is one image path.
                - "text": each row in this column contains text (sentence, paragraph, etc.).
                - "numerical": each row in this column contains a number.
                - "categorical": each row in this column belongs to one of K categories.
        holdout_frac
            Fraction of train_data to holdout as tuning_data for optimizing hyper-parameters or
            early stopping (ignored unless `tuning_data = None`).
            Default value (if None) is selected based on the number of rows in the training data
            and whether hyper-parameter-tuning is utilized.
        teacher_predictor
            The pre-trained teacher predictor or its saved path. If provided, `fit()` can distill its
            knowledge to a student predictor, i.e., the current predictor.
        seed
            The random seed to use for this training run.
        standalone
            Whether to save the enire model for offline deployment or only trained parameters of parameter-efficient fine-tuning strategy.
        hyperparameter_tune_kwargs
                Hyperparameter tuning strategy and kwargs (for example, how many HPO trials to run).
                If None, then hyperparameter tuning will not be performed.
                    num_trials: int
                        How many HPO trials to run. Either `num_trials` or `time_limit` to `fit` needs to be specified.
                    scheduler: Union[str, ray.tune.schedulers.TrialScheduler]
                        If str is passed, AutoGluon will create the scheduler for you with some default parameters.
                        If ray.tune.schedulers.TrialScheduler object is passed, you are responsible for initializing the object.
                    scheduler_init_args: Optional[dict] = None
                        If provided str to `scheduler`, you can optionally provide custom init_args to the scheduler
                    searcher: Union[str, ray.tune.search.SearchAlgorithm, ray.tune.search.Searcher]
                        If str is passed, AutoGluon will create the searcher for you with some default parameters.
                        If ray.tune.schedulers.TrialScheduler object is passed, you are responsible for initializing the object.
                        You don't need to worry about `metric` and `mode` of the searcher object. AutoGluon will figure it out by itself.
                    scheduler_init_args: Optional[dict] = None
                        If provided str to `searcher`, you can optionally provide custom init_args to the searcher
                        You don't need to worry about `metric` and `mode`. AutoGluon will figure it out by itself.

        Returns
        -------
        An "MultiModalPredictor" object (itself).
        """
        fit_called = self._fit_called  # used in current function
        self._fit_called = True

        if self.problem_type is not None:
            if not problem_property_dict.get(self.problem_type).support_fit:
                raise RuntimeError(
                    f"The problem_type='{self.problem_type}' does not support `predictor.fit()`. "
                    f"You may try to use `predictor.predict()` or `predictor.evaluate()`."
                )

        training_start = time.time()
        if self._matcher:
            self._matcher.fit(
                train_data=train_data,
                tuning_data=tuning_data,
                id_mappings=id_mappings,
                time_limit=time_limit,
                presets=presets,
                hyperparameters=hyperparameters,
                column_types=column_types,
                holdout_frac=holdout_frac,
                save_path=save_path,
                seed=seed,
            )
            return self

        if self._problem_type == OBJECT_DETECTION:
            self.detection_anno_train = train_data
            train_data = from_coco_or_voc(train_data, "train")
            if tuning_data is not None:
                tuning_data = from_coco_or_voc(tuning_data, "val")

        if hyperparameter_tune_kwargs is not None:
            # TODO: can we support hyperparameters being the same format as regular training?
            # currently the string format would make it very hard to get search space, which is an object
            assert isinstance(
                hyperparameters, dict
            ), "Please provide hyperparameters as a dictionary if you want to do HPO"
            if teacher_predictor is not None:
                assert isinstance(
                    teacher_predictor, str
                ), "HPO with distillation only supports passing a path to the predictor"
            if self._continuous_training:
                warnings.warn(
                    "HPO while continuous training."
                    "Hyperparameters related to Model and Data will NOT take effect."
                    "We will filter them out from the search space."
                )
                hyperparameters = filter_search_space(hyperparameters, [MODEL, DATA])

        pl.seed_everything(seed, workers=True)

        self._save_path = setup_save_path(
            resume=self._resume,
            old_save_path=self._save_path,
            proposed_save_path=save_path,
            raise_if_exist=True,
            hyperparameter_tune_kwargs=hyperparameter_tune_kwargs,
            warn_if_exist=self._warn_if_exist,
            model_loaded=self._model_loaded,
            fit_called=fit_called,
        )

        # Generate general info that's not config specific
        if tuning_data is None:
            if self._problem_type in [BINARY, MULTICLASS, CLASSIFICATION]:
                stratify = train_data[self._label_column]
            else:
                stratify = None
            if holdout_frac is None:
                val_frac = default_holdout_frac(len(train_data), hyperparameter_tune=False)
            else:
                val_frac = holdout_frac
            train_data, tuning_data = train_test_split(
                train_data,
                test_size=val_frac,
                stratify=stratify,
                random_state=np.random.RandomState(seed),
            )

        column_types = infer_column_types(
            data=train_data,
            valid_data=tuning_data,
            label_columns=self._label_column,
            provided_column_types=column_types,
        )
        column_types = infer_label_column_type_by_problem_type(
            column_types=column_types,
            label_columns=self._label_column,
            problem_type=self._problem_type,
            data=train_data,
            valid_data=tuning_data,
        )

        if self._config is not None:  # continuous training
            config = self._config

        problem_type, output_shape = infer_problem_type_output_shape(
            label_column=self._label_column,
            column_types=column_types,
            data=train_data,
            provided_problem_type=self._problem_type,
        )

        # Determine data scarcity mode, i.e. a few-shot scenario
        scarcity_mode = infer_scarcity_mode_by_data_size(
            df_train=train_data, scarcity_threshold=50
        )  # Add as separate hyperparameter somewhere?
        if scarcity_mode == FEW_SHOT and (not presets or FEW_SHOT not in presets):  # TODO: check for data  type
            logger.info(
                f"Detected data scarcity. Consider running using the preset '{FEW_SHOT_TEXT_CLASSIFICATION}' for better performance."
            )

        logger.debug(f"column_types: {column_types}")
        logger.debug(f"image columns: {[k for k, v in column_types.items() if v == 'image_path']}")

        if self._column_types is not None and self._column_types != column_types:
            warnings.warn(
                f"Inferred column types {column_types} are inconsistent with "
                f"the previous {self._column_types}. "
                f"New columns will not be used in the current training."
            )
            # use previous column types to avoid inconsistency with previous numerical mlp and categorical mlp
            column_types = self._column_types

        if self._problem_type is not None:
            if self._problem_type == CLASSIFICATION:
                # Set the problem type to be inferred problem type
                self._problem_type = problem_type
            if problem_type is not None:
                assert self._problem_type == problem_type, (
                    f"Inferred problem type {problem_type} is different from " f"the previous {self._problem_type}"
                )
            else:
                problem_type = self._problem_type

        if self._problem_type != OBJECT_DETECTION:
            if self._output_shape is not None:
                assert self._output_shape == output_shape, (
                    f"Inferred output shape {output_shape} is different from " f"the previous {self._output_shape}"
                )
            else:
                self._output_shape = output_shape

        if self._validation_metric_name is None or self._eval_metric_name is None:
            validation_metric_name, eval_metric_name = infer_metrics(
                problem_type=problem_type,
                eval_metric_name=self._eval_metric_name,
                validation_metric_name=self._validation_metric_name,
            )
        else:
            validation_metric_name = self._validation_metric_name
            eval_metric_name = self._eval_metric_name
        minmax_mode = get_minmax_mode(validation_metric_name)

        if time_limit is not None:
            time_limit = timedelta(seconds=time_limit)

        # set attributes for saving and prediction
        self._problem_type = problem_type  # In case problem type isn't provided in __init__().
        self._eval_metric_name = eval_metric_name  # In case eval_metric isn't provided in __init__().
        self._validation_metric_name = validation_metric_name
        self._column_types = column_types

        _fit_args = dict(
            train_df=train_data,
            val_df=tuning_data,
            validation_metric_name=validation_metric_name,
            minmax_mode=minmax_mode,
            max_time=time_limit,
            save_path=self._save_path,
            ckpt_path=None if hyperparameter_tune_kwargs is not None else self._ckpt_path,
            resume=False if hyperparameter_tune_kwargs is not None else self._resume,
            enable_progress_bar=False if hyperparameter_tune_kwargs is not None else self._enable_progress_bar,
            presets=presets,
            config=config,
            hyperparameters=hyperparameters,
            teacher_predictor=teacher_predictor,
            standalone=standalone,
            hpo_mode=(hyperparameter_tune_kwargs is not None),  # skip average checkpoint if in hpo mode
        )

        if hyperparameter_tune_kwargs is not None:
            # TODO: allow custom gpu
            resources = dict(num_gpus=torch.cuda.device_count())
            if _fit_args["max_time"] is not None:
                _fit_args["max_time"] *= 0.95  # give some buffer time to ray lightning trainer
            _fit_args["predictor"] = self
            predictor = self._hyperparameter_tune(
                hyperparameter_tune_kwargs=hyperparameter_tune_kwargs,
                resources=resources,
                **_fit_args,
            )
            return predictor

        self._fit(**_fit_args)
        training_end = time.time()
        self.elapsed_time = (training_end - training_start) / 60.0
        return self

    def _verify_inference_ready(self):
        if not self._fit_called and not self._model_loaded:
            if self._problem_type is not None:
                if not problem_property_dict.get(self._problem_type).inference_ready:
                    raise RuntimeError(
                        f"problem_type='{self._problem_type}' does not support running inference directly. "
                        f"You need to call `predictor.fit()`, or load a predictor first before "
                        f"running `predictor.predict()`, `predictor.evaluate()` or `predictor.extract_embedding()`."
                    )

    def _hyperparameter_tune(self, hyperparameter_tune_kwargs, resources, **_fit_args):
        from ray.air.config import CheckpointConfig

        from autogluon.core.hpo.ray_hpo import (
            AutommRayTuneAdapter,
            AutommRayTuneLightningAdapter,
            EmptySearchSpace,
            cleanup_checkpoints,
            cleanup_trials,
            run,
        )

        ray_tune_adapter = AutommRayTuneAdapter()
        if try_import_ray_lightning():
            ray_tune_adapter = AutommRayTuneLightningAdapter()
        search_space = _fit_args.get("hyperparameters", dict())
        metric = "val_" + _fit_args.get("validation_metric_name")
        mode = _fit_args.get("minmax_mode")
        save_path = _fit_args.get("save_path")
        time_budget_s = _fit_args.get("max_time")
        is_distill = False
        if _fit_args.get("teacher_predictor", None) is not None:
            is_distill = True
        try:
            run_config_kwargs = {
                "checkpoint_config": CheckpointConfig(
                    num_to_keep=3,
                    checkpoint_score_attribute=metric,
                ),
            }
            analysis = run(
                trainable=hpo_trial,
                trainable_args=_fit_args,
                search_space=search_space,
                hyperparameter_tune_kwargs=hyperparameter_tune_kwargs,
                metric=metric,
                mode=mode,
                save_dir=save_path,
                ray_tune_adapter=ray_tune_adapter,
                total_resources=resources,
                minimum_gpu_per_trial=1.0 if resources["num_gpus"] > 0 else 0.0,
                time_budget_s=time_budget_s,
                run_config_kwargs=run_config_kwargs,
                verbose=2,
            )
        except EmptySearchSpace:
            raise ValueError(
                "Please provide a search space using `hyperparameters` in order to do hyperparameter tune"
            )
        except Exception as e:
            raise e
        else:
            # find the best trial
            best_trial = analysis.get_best_trial(
                metric=metric,
                mode=mode,
            )
            if best_trial is None:
                raise ValueError(
                    "MultiModalPredictor wasn't able to find the best trial."
                    "Either all trials failed or"
                    "it's likely that the time is not enough to train a single epoch for trials."
                )
            # clean up other trials
            logger.info("Removing non-optimal trials and only keep the best one.")
            cleanup_trials(save_path, best_trial.trial_id)
            best_trial_path = os.path.join(save_path, best_trial.trial_id)
            # reload the predictor metadata
            predictor = MultiModalPredictor._load_metadata(predictor=self, path=best_trial_path)
            # construct the model
            model = create_fusion_model(
                config=predictor._config,
                num_classes=predictor._output_shape,
                classes=predictor._classes,
                num_numerical_columns=len(predictor._df_preprocessor.numerical_feature_names),
                num_categories=predictor._df_preprocessor.categorical_num_categories,
                pretrained=False,  # set "pretrain=False" to prevent downloading online models
            )
            predictor._model = model
            # average checkpoint
            checkpoints_paths_and_scores = dict(
                (os.path.join(checkpoint, RAY_TUNE_CHECKPOINT), score)
                for checkpoint, score in analysis.get_trial_checkpoints_paths(best_trial, metric=metric)
            )
            # write checkpoint paths and scores to yaml file so that top_k_average could read it
            best_k_model_path = os.path.join(best_trial_path, BEST_K_MODELS_FILE)
            with open(best_k_model_path, "w") as yaml_file:
                yaml.dump(checkpoints_paths_and_scores, yaml_file, default_flow_style=False)

            with analysis.get_last_checkpoint(best_trial).as_directory() as last_ckpt_dir:
                predictor._top_k_average(
                    model=predictor._model,
                    save_path=best_trial_path,
                    last_ckpt_path=last_ckpt_dir,
                    minmax_mode=mode,
                    is_distill=is_distill,
                    top_k_average_method=predictor._config.optimization.top_k_average_method,
                    val_df=_fit_args["val_df"],
                    validation_metric_name=predictor._validation_metric_name,
                )
            cleanup_checkpoints(best_trial_path)
            # move trial predictor one level up
            contents = os.listdir(best_trial_path)
            for content in contents:
                shutil.move(
                    os.path.join(best_trial_path, content),
                    os.path.join(save_path, content),
                )
            shutil.rmtree(best_trial_path)
            predictor._save_path = save_path

            return predictor

    def _setup_distillation(
        self,
        teacher_predictor: Union[str, MultiModalPredictor],
    ):
        """
        Prepare for distillation. It verifies whether the student and teacher predictors have consistent
        configurations. If teacher and student have duplicate model names, it modifies teacher's model names.

        Parameters
        ----------
        teacher_predictor
            The teacher predictor in knowledge distillation.

        Returns
        -------
        teacher_model
            The teacher predictor's model.
        critics
            The critics used in computing mutual information loss.
        baseline_funcs
            The baseline functions used in computing mutual information loss.
        soft_label_loss_func
            The loss function using teacher's logits as labels.
        output_feature_adaptor
            The adaptor used to adapt student output feature to the shape of teacher's.
        output_feature_loss_func
            The loss function using minimize distance between output_feature of teacher and student.
        rkd_loss_func
            The loss function using rkd distance and angle loss between output_feature of teacher and student.
        df_preprocessor
            The teacher predictor's dataframe preprocessor.
        data_processors
            The teacher predictor's data processors.
        """
        logger.debug("setting up distillation...")
        if isinstance(teacher_predictor, str):
            teacher_predictor = MultiModalPredictor.load(teacher_predictor)

        # verify that student and teacher configs are consistent.
        assert self._problem_type == teacher_predictor._problem_type
        assert self._label_column == teacher_predictor._label_column
        assert self._eval_metric_name == teacher_predictor._eval_metric_name
        assert self._output_shape == teacher_predictor._output_shape
        assert self._validation_metric_name == teacher_predictor._validation_metric_name

        # if teacher and student have duplicate model names, change teacher's model names
        # we don't change student's model names to avoid changing the names back when saving the model.
        teacher_predictor = modify_duplicate_model_names(
            predictor=teacher_predictor,
            postfix="teacher",
            blacklist=self._config.model.names,
        )

        critics, baseline_funcs = None, None
        if not self._config.distiller.soft_label_loss_type:
            # automatically infer loss func based on problem type if not specified
            if self._problem_type == "regression":
                soft_label_loss_func = nn.MSELoss()
            else:
                assert self._output_shape > 1
                soft_label_loss_func = nn.CrossEntropyLoss()
        elif self._config.distiller.soft_label_loss_type == "mse":
            soft_label_loss_func = nn.MSELoss()
        elif self._config.distiller.soft_label_loss_type == "cross_entropy":
            soft_label_loss_func = nn.CrossEntropyLoss()
        else:
            raise ValueError(f"Unknown soft_label_loss_type: {self._config.distiller.soft_label_loss_type}")

        if not self._config.distiller.softmax_regression_loss_type:
            # automatically infer loss func based on problem type if not specified
            if self._problem_type == "regression":
                softmax_regression_loss_func = nn.MSELoss()
            else:
                assert self._output_shape > 1
                softmax_regression_loss_func = nn.CrossEntropyLoss()
        elif self._config.distiller.softmax_regression_loss_type == "mse":
            softmax_regression_loss_func = nn.MSELoss()
        elif self._config.distiller.softmax_regression_loss_type == "cross_entropy":
            softmax_regression_loss_func = nn.CrossEntropyLoss()
        else:
            raise ValueError(f"Unknown soft_label_loss_type: {self._config.distiller.softmax_regression_loss_type}")

        output_feature_loss_type = OmegaConf.select(self._config, "distiller.output_feature_loss_type", default="mse")
        if output_feature_loss_type == "cosine":
            output_feature_loss_func = nn.CosineEmbeddingLoss()
        elif output_feature_loss_type == "mse":
            output_feature_loss_func = nn.MSELoss()
        else:
            raise ValueError(f"Unknown output_feature_loss_type: {output_feature_loss_type}")

        # Adapt student's output_feature feature to teacher's
        # Refer to FitNet: https://arxiv.org/abs/1412.6550
        teacher_model_dim = teacher_predictor._model.out_features
        student_model_dim = self._model.out_features
        output_feature_adaptor = (
            nn.Linear(student_model_dim, teacher_model_dim)
            if teacher_model_dim != student_model_dim
            else nn.Identity()
        )

        rkd_distance_loss_weight = OmegaConf.select(self._config, "distiller.rkd_distance_loss_weight", default=0.0)
        rkd_angle_loss_weight = OmegaConf.select(self._config, "distiller.rkd_angle_loss_weight", default=0.0)
        rkd_loss_func = RKDLoss(rkd_distance_loss_weight, rkd_angle_loss_weight)

        # turn on returning column information in data processors
        turn_on_off_feature_column_info(
            data_processors=self._data_processors,
            flag=True,
        )
        turn_on_off_feature_column_info(
            data_processors=teacher_predictor._data_processors,
            flag=True,
        )

        return (
            teacher_predictor._model,
            critics,
            baseline_funcs,
            soft_label_loss_func,
            softmax_regression_loss_func,
            output_feature_adaptor,
            output_feature_loss_func,
            rkd_loss_func,
            teacher_predictor._df_preprocessor,
            teacher_predictor._data_processors,
        )

    def _fit(
        self,
        train_df: pd.DataFrame,
        val_df: pd.DataFrame,
        validation_metric_name: str,
        minmax_mode: str,
        max_time: timedelta,
        save_path: str,
        ckpt_path: str,
        resume: bool,
        enable_progress_bar: bool,
        presets: Optional[str] = None,
        config: Optional[dict] = None,
        hyperparameters: Optional[Union[str, Dict, List[str]]] = None,
        teacher_predictor: Union[str, MultiModalPredictor] = None,
        hpo_mode: bool = False,
        standalone: bool = True,
        **hpo_kwargs,
    ):
        if self._config is not None:  # continuous training
            config = self._config

        config = get_config(
            presets=presets,
            config=config,
            overrides=hyperparameters,
            extra=["distiller"] if teacher_predictor is not None else None,
        )

        config = update_config_by_rules(
            problem_type=self._problem_type,
            config=config,
        )

        if self._df_preprocessor is None:
            df_preprocessor = init_df_preprocessor(
                config=config,
                column_types=self._column_types,
                label_column=self._label_column,
                train_df_x=train_df.drop(columns=self._label_column),
                train_df_y=train_df[self._label_column],
            )
        else:  # continuing training
            df_preprocessor = self._df_preprocessor

        # Avoid passing tabular data with many columns to MultiHeadAttention.
        # If models have additive_attention="auto", we enable it automatically for large tables.
        config = update_tabular_config_by_resources(
            config,
            num_numerical_columns=len(df_preprocessor.numerical_feature_names),
            num_categorical_columns=len(df_preprocessor.categorical_num_categories),
        )
        config = select_model(config=config, df_preprocessor=df_preprocessor)

        if self._model is None:
            model = create_fusion_model(
                config=config,
                num_classes=self._output_shape,
                classes=self._classes,
                num_numerical_columns=len(df_preprocessor.numerical_feature_names),
                num_categories=df_preprocessor.categorical_num_categories,
            )
        else:  # continuing training
            model = self._model

        norm_param_names = get_norm_layer_param_names(model)

        trainable_param_names = get_trainable_params_efficient_finetune(
            norm_param_names, efficient_finetune=OmegaConf.select(config, "optimization.efficient_finetune")
        )

        if self._data_processors is None:
            data_processors = create_fusion_data_processors(
                config=config,
                model=model,
            )
        else:  # continuing training
            data_processors = self._data_processors

        data_processors_count = {k: len(v) for k, v in data_processors.items()}
        logger.debug(f"data_processors_count: {data_processors_count}")

        pos_label = try_to_infer_pos_label(
            data_config=config.data,
            label_encoder=df_preprocessor.label_generator,
            problem_type=self._problem_type,
        )
        if validation_metric_name is not None:
            validation_metric, custom_metric_func = get_metric(
                metric_name=validation_metric_name,
                num_classes=self._output_shape,
                pos_label=pos_label,
            )
        else:
            validation_metric, custom_metric_func = (None, None)

        mixup_active, mixup_fn = get_mixup(
            model_config=OmegaConf.select(config, "model"),
            mixup_config=OmegaConf.select(config, "data.mixup"),
            num_classes=self._output_shape,
        )
        if mixup_active and (config.env.per_gpu_batch_size == 1 or config.env.per_gpu_batch_size % 2 == 1):
            warnings.warn(
                "The mixup is done on the batch."
                "The per_gpu_batch_size should be >1 and even for reasonable operation",
                UserWarning,
            )

        loss_func = get_loss_func(
            problem_type=self._problem_type,
            mixup_active=mixup_active,
            loss_func_name=OmegaConf.select(config, "optimization.loss_function"),
        )

        model_postprocess_fn = get_model_postprocess_fn(
            problem_type=self._problem_type,
            loss_func=loss_func,
        )

        self._config = config
        self._df_preprocessor = df_preprocessor
        self._data_processors = data_processors
        self._model = model
        self._model_postprocess_fn = model_postprocess_fn

        if max_time == timedelta(seconds=0):
            self._top_k_average(
                model=model,
                save_path=save_path,
                minmax_mode=minmax_mode,
                is_distill=False,
                top_k_average_method=config.optimization.top_k_average_method,
                val_df=val_df,
                validation_metric_name=validation_metric_name,
                strict_loading=not trainable_param_names,
                standalone=standalone,
            )

            return self

        # need to assign the above attributes before setting up distillation
        if teacher_predictor is not None:
            (
                teacher_model,
                critics,
                baseline_funcs,
                soft_label_loss_func,
                softmax_regression_loss_func,
                output_feature_adaptor,
                output_feature_loss_func,
                rkd_loss_func,
                teacher_df_preprocessor,
                teacher_data_processors,
            ) = self._setup_distillation(
                teacher_predictor=teacher_predictor,
            )
        else:
            (
                teacher_model,
                critics,
                baseline_funcs,
                soft_label_loss_func,
                softmax_regression_loss_func,
                output_feature_adaptor,
                output_feature_loss_func,
                rkd_loss_func,
                teacher_df_preprocessor,
                teacher_data_processors,
            ) = (None, None, None, None, None, None, None, None, None, None)

        if teacher_df_preprocessor is not None:
            df_preprocessor = [df_preprocessor, teacher_df_preprocessor]
        if teacher_data_processors is not None:
            data_processors = [data_processors, teacher_data_processors]

        val_use_training_mode = (self._problem_type == OBJECT_DETECTION) and (validation_metric_name != MAP)

        train_dm = BaseDataModule(
            df_preprocessor=df_preprocessor,
            data_processors=data_processors,
            per_gpu_batch_size=config.env.per_gpu_batch_size,
            num_workers=config.env.num_workers,
            train_data=train_df,
            validate_data=val_df,
            val_use_training_mode=val_use_training_mode,
        )
        optimization_kwargs = dict(
            optim_type=config.optimization.optim_type,
            lr_choice=config.optimization.lr_choice,
            lr_schedule=config.optimization.lr_schedule,
            lr=config.optimization.learning_rate,
            lr_decay=config.optimization.lr_decay,
            end_lr=config.optimization.end_lr,
            lr_mult=config.optimization.lr_mult,
            weight_decay=config.optimization.weight_decay,
            warmup_steps=config.optimization.warmup_steps,
        )
        metrics_kwargs = dict(
            validation_metric=validation_metric,
            validation_metric_name=validation_metric_name,
            custom_metric_func=custom_metric_func,
        )
        is_distill = teacher_model is not None
        if is_distill:
            output_feature_loss_weight = OmegaConf.select(
                self._config, "distiller.output_feature_loss_weight", default=0.0
            )
            softmax_regression_weight = OmegaConf.select(
                self._config, "distiller.softmax_regression_weight", default=0.0
            )
            use_raw_features = OmegaConf.select(self._config, "distiller.use_raw_features", default=False)
            task = DistillerLitModule(
                student_model=model,
                teacher_model=teacher_model,
                matches=config.distiller.matches,
                critics=critics,
                baseline_funcs=baseline_funcs,
                hard_label_weight=config.distiller.hard_label_weight,
                soft_label_weight=config.distiller.soft_label_weight,
                softmax_regression_weight=softmax_regression_weight,
                temperature=config.distiller.temperature,
                output_feature_loss_weight=output_feature_loss_weight,
                hard_label_loss_func=loss_func,
                soft_label_loss_func=soft_label_loss_func,
                softmax_regression_loss_func=softmax_regression_loss_func,
                output_feature_adaptor=output_feature_adaptor,
                output_feature_loss_func=output_feature_loss_func,
                rkd_loss_func=rkd_loss_func,
                **metrics_kwargs,
                **optimization_kwargs,
            )
        elif self._problem_type == NER:
            task = NerLitModule(
                model=model,
                loss_func=loss_func,
                efficient_finetune=OmegaConf.select(config, "optimization.efficient_finetune"),
                mixup_fn=mixup_fn,
                mixup_off_epoch=OmegaConf.select(config, "data.mixup.turn_off_epoch"),
                model_postprocess_fn=model_postprocess_fn,
                trainable_param_names=trainable_param_names,
                **metrics_kwargs,
                **optimization_kwargs,
            )
        elif self._problem_type == OBJECT_DETECTION:
            task = MMDetLitModule(
                model=model,
                **metrics_kwargs,
                **optimization_kwargs,
            )
        else:
            task = LitModule(
                model=model,
                loss_func=loss_func,
                efficient_finetune=OmegaConf.select(config, "optimization.efficient_finetune"),
                mixup_fn=mixup_fn,
                mixup_off_epoch=OmegaConf.select(config, "data.mixup.turn_off_epoch"),
                model_postprocess_fn=model_postprocess_fn,
                trainable_param_names=trainable_param_names,
                **metrics_kwargs,
                **optimization_kwargs,
            )

        logger.debug(f"validation_metric_name: {task.validation_metric_name}")
        logger.debug(f"minmax_mode: {minmax_mode}")

        checkpoint_callback = AutoMMModelCheckpoint(
            dirpath=save_path,
            save_top_k=config.optimization.top_k,
            verbose=True,
            monitor=task.validation_metric_name,
            mode=minmax_mode,
            save_last=True,
        )
        early_stopping_callback = pl.callbacks.EarlyStopping(
            monitor=task.validation_metric_name,
            patience=config.optimization.patience,
            mode=minmax_mode,
        )
        lr_callback = pl.callbacks.LearningRateMonitor(logging_interval="step")
        model_summary = pl.callbacks.ModelSummary(max_depth=1)
        callbacks = [
            checkpoint_callback,
            early_stopping_callback,
            lr_callback,
            model_summary,
        ]

        use_ray_lightning = "_ray_lightning_plugin" in hpo_kwargs
        if hpo_mode:
            if use_ray_lightning:
                from ray_lightning.tune import TuneReportCheckpointCallback
            else:
                from ray.tune.integration.pytorch_lightning import TuneReportCheckpointCallback
            tune_report_callback = TuneReportCheckpointCallback(
                {f"{task.validation_metric_name}": f"{task.validation_metric_name}"},
                filename=RAY_TUNE_CHECKPOINT,
            )
            callbacks = [
                tune_report_callback,
                early_stopping_callback,
                lr_callback,
                model_summary,
            ]

        custom_checkpoint_plugin = AutoMMModelCheckpointIO(
            trainable_param_names=trainable_param_names, model_name_to_id=model.name_to_id
        )

        tb_logger = pl.loggers.TensorBoardLogger(
            save_dir=save_path,
            name="",
            version="",
        )

        num_gpus = compute_num_gpus(config_num_gpus=config.env.num_gpus, strategy=config.env.strategy)

        precision = infer_precision(num_gpus=num_gpus, precision=config.env.precision)

        if num_gpus == 0:  # CPU only training
            grad_steps = max(
                config.env.batch_size // (config.env.per_gpu_batch_size * config.env.num_nodes),
                1,
            )
        else:
            grad_steps = max(
                config.env.batch_size // (config.env.per_gpu_batch_size * num_gpus * config.env.num_nodes),
                1,
            )

        if not hpo_mode:
            if num_gpus <= 1:
                if config.env.strategy == DEEPSPEED_OFFLOADING:  # Offloading currently only tested for single GPU
                    assert version.parse(pl.__version__) >= version.parse(
                        DEEPSPEED_MIN_PL_VERSION
                    ), f"For DeepSpeed Offloading to work reliably you need at least pytorch-lightning version {DEEPSPEED_MIN_PL_VERSION}, however, found {pl.__version__}. Please update your pytorch-lightning version."
                    from .optimization.deepspeed import CustomDeepSpeedStrategy

                    strategy = CustomDeepSpeedStrategy(
                        stage=3,
                        offload_optimizer=True,
                        offload_parameters=False,
                        allgather_bucket_size=config.env.deepspeed_allgather_size,
                        reduce_bucket_size=config.env.deepspeed_allreduce_size,
                    )
                else:
                    strategy = None
            else:
                strategy = config.env.strategy
        else:
            # we don't support running each trial in parallel without ray lightning
            if use_ray_lightning:
                strategy = hpo_kwargs.get("_ray_lightning_plugin")
            else:
                strategy = None
                num_gpus = min(num_gpus, 1)

        config.env.num_gpus = num_gpus
        config.env.precision = precision
        config.env.strategy = strategy if not config.env.strategy == DEEPSPEED_OFFLOADING else DEEPSPEED_OFFLOADING
        self._config = config
        # save artifacts for the current running, except for model checkpoint, which will be saved in trainer
        self.save(save_path, standalone=standalone)

        blacklist_msgs = ["already configured with model summary"]
        log_filter = LogFilter(blacklist_msgs)
        with apply_log_filter(log_filter):
            trainer = pl.Trainer(
                accelerator="gpu" if num_gpus > 0 else None,
                devices=num_gpus
                if not use_ray_lightning and num_gpus > 0
                else None,  # ray lightning requires not specifying gpus
                auto_select_gpus=config.env.auto_select_gpus if num_gpus != 0 else False,
                num_nodes=config.env.num_nodes,
                precision=precision,
                strategy=strategy,
                benchmark=False,
                deterministic=config.env.deterministic,
                max_epochs=config.optimization.max_epochs,
                max_steps=config.optimization.max_steps,
                max_time=max_time,
                callbacks=callbacks,
                logger=tb_logger,
                gradient_clip_val=OmegaConf.select(config, "optimization.gradient_clip_val", default=1),
                gradient_clip_algorithm=OmegaConf.select(
                    config, "optimization.gradient_clip_algorithm", default="norm"
                ),
                accumulate_grad_batches=grad_steps,
                log_every_n_steps=OmegaConf.select(config, "optimization.log_every_n_steps", default=10),
                enable_progress_bar=enable_progress_bar,
                fast_dev_run=config.env.fast_dev_run,
                track_grad_norm=OmegaConf.select(config, "optimization.track_grad_norm", default=-1),
                val_check_interval=config.optimization.val_check_interval,
                check_val_every_n_epoch=config.optimization.check_val_every_n_epoch
                if hasattr(config.optimization, "check_val_every_n_epoch")
                else 1,
                reload_dataloaders_every_n_epochs=1,
                plugins=[custom_checkpoint_plugin],
            )

        with warnings.catch_warnings():
            warnings.filterwarnings(
                "ignore",
                ".*does not have many workers which may be a bottleneck. "
                "Consider increasing the value of the `num_workers` argument` "
                ".* in the `DataLoader` init to improve performance.*",
            )
            warnings.filterwarnings("ignore", "Checkpoint directory .* exists and is not empty.")
            trainer.fit(
                task,
                datamodule=train_dm,
                ckpt_path=ckpt_path if resume else None,  # this is to resume training that was broken accidentally
            )

        if trainer.global_rank == 0:
            # We do not perform averaging checkpoint in the case of hpo for each trial
            # We only averaging the checkpoint of the best trial in the end in the master process
            if not hpo_mode:
                self._top_k_average(
                    model=model,
                    save_path=save_path,
                    minmax_mode=minmax_mode,
                    is_distill=is_distill,
                    top_k_average_method=config.optimization.top_k_average_method,
                    val_df=val_df,
                    validation_metric_name=validation_metric_name,
                    strategy=strategy,
                    strict_loading=not trainable_param_names,  # Not strict loading if using parameter-efficient finetuning
                    standalone=standalone,
                )
        else:
            sys.exit(f"Training finished, exit the process with global_rank={trainer.global_rank}...")

    def _top_k_average(
        self,
        model,
        save_path,
        minmax_mode,
        is_distill,
        top_k_average_method,
        val_df,
        validation_metric_name,
        strategy=None,
        last_ckpt_path=None,
        strict_loading=True,
        standalone=True,
    ):
        best_k_models_yaml_path = os.path.join(save_path, BEST_K_MODELS_FILE)
        if os.path.exists(best_k_models_yaml_path):
            with open(best_k_models_yaml_path, "r") as f:
                best_k_models = yaml.safe_load(f)

        else:
            # In some cases, the training ends up too early (e.g., due to time_limit) so that there is
            # no saved best_k model checkpoints. In that scenario, we won't perform any model averaging.
            best_k_models = None
        if last_ckpt_path is None:
            last_ckpt_path = os.path.join(save_path, LAST_CHECKPOINT)

        if is_distill:
            prefix = "student_model."
        else:
            prefix = "model."

        if best_k_models:
            if top_k_average_method == UNIFORM_SOUP:
                logger.info(f"Start to fuse {len(best_k_models)} checkpoints via the uniform soup algorithm.")
                ingredients = top_k_model_paths = list(best_k_models.keys())
            else:
                top_k_model_paths = [
                    v[0]
                    for v in sorted(
                        list(best_k_models.items()),
                        key=lambda ele: ele[1],
                        reverse=(minmax_mode == MAX),
                    )
                ]
                if top_k_average_method == GREEDY_SOUP:
                    # Select the ingredients based on the methods proposed in paper
                    #  "Model soups: averaging weights of multiple fine-tuned models improves accuracy without
                    #  increasing inference time", https://arxiv.org/pdf/2203.05482.pdf
                    monitor_op = {MIN: operator.le, MAX: operator.ge}[minmax_mode]
                    ingredients = [top_k_model_paths[0]]
                    if len(top_k_model_paths) > 1:
                        logger.info(
                            f"Start to fuse {len(top_k_model_paths)} checkpoints via the greedy soup algorithm."
                        )

                        self._model = self._load_state_dict(
                            model=model,
                            path=top_k_model_paths[0],
                            prefix=prefix,
                            strict=strict_loading,
                        )
                        best_score = self.evaluate(val_df, [validation_metric_name])[validation_metric_name]
                        for i in range(1, len(top_k_model_paths)):
                            cand_avg_state_dict = average_checkpoints(
                                checkpoint_paths=ingredients + [top_k_model_paths[i]],
                            )
                            self._model = self._load_state_dict(
                                model=self._model,
                                state_dict=cand_avg_state_dict,
                                prefix=prefix,
                                strict=strict_loading,
                            )
                            cand_score = self.evaluate(val_df, [validation_metric_name])[validation_metric_name]
                            if monitor_op(cand_score, best_score):
                                # Add new ingredient
                                ingredients.append(top_k_model_paths[i])
                                best_score = cand_score
                elif top_k_average_method == BEST:
                    ingredients = [top_k_model_paths[0]]
                else:
                    raise ValueError(
                        f"The key for 'optimization.top_k_average_method' is not supported. "
                        f"We only support '{GREEDY_SOUP}', '{UNIFORM_SOUP}' and '{BEST}'. "
                        f"The provided value is '{top_k_average_method}'."
                    )
        else:
            # best_k_models is empty so we will manually save a checkpoint from the trainer
            # and use it as the main ingredients
            ingredients = [last_ckpt_path]
            top_k_model_paths = []
            # no checkpoints are available, do nothing
            if not os.path.isfile(last_ckpt_path):
                return

        # Average all the ingredients
        avg_state_dict = average_checkpoints(
            checkpoint_paths=ingredients,
        )
        self._model = self._load_state_dict(
            model=model,
            state_dict=avg_state_dict,
            prefix=prefix,
            strict=strict_loading,
        )

        if self._problem_type != OBJECT_DETECTION:  # TODO: update detection's evaluation to support this
            self.best_score = self.evaluate(val_df, [validation_metric_name])[validation_metric_name]

        if is_distill:
            avg_state_dict = self._replace_model_name_prefix(
                state_dict=avg_state_dict,
                old_prefix="student_model",
                new_prefix="model",
            )

        if not standalone:
            checkpoint = {"state_dict": avg_state_dict}
        else:
            if strategy and hasattr(strategy, "strategy_name") and strategy.strategy_name == DEEPSPEED_STRATEGY:
                checkpoint = {
                    "state_dict": {
                        name.partition("module.")[2]: param
                        for name, param in strategy.model._zero3_consolidated_16bit_state_dict().items()
                    }
                }
            else:
                checkpoint = {
                    "state_dict": {"model." + name: param for name, param in self._model.state_dict().items()}
                }

        torch.save(checkpoint, os.path.join(save_path, MODEL_CHECKPOINT))

        # clean old checkpoints + the intermediate files stored
        for per_path in top_k_model_paths:
            if os.path.isfile(per_path):
                os.remove(per_path)
        # remove the yaml file after cleaning the checkpoints
        if os.path.isfile(best_k_models_yaml_path):
            os.remove(best_k_models_yaml_path)
        # clean the last checkpoint
        if os.path.isfile(last_ckpt_path):
            os.remove(last_ckpt_path)

    def _default_predict(
        self,
        data: pd.DataFrame,
        df_preprocessor: MultiModalFeaturePreprocessor,
        data_processors: Dict,
        num_gpus: int,
        precision: Union[int, str],
        batch_size: int,
        strategy: str,
    ) -> List[Dict]:

        if self._config.env.strategy == DEEPSPEED_OFFLOADING and DEEPSPEED_MODULE not in sys.modules:
            # Need to initialize DeepSpeed and optimizer as currently required in Pytorch-Lighting integration of deepspeed.
            # TODO: Using optimiation_kwargs for inference is confusing and bad design. Remove as soon as fixed in pytorch-lighting.
            from .optimization.deepspeed import CustomDeepSpeedStrategy

            strategy = CustomDeepSpeedStrategy(
                stage=3,
                offload_optimizer=True,
                offload_parameters=False,
                allgather_bucket_size=self._config.env.deepspeed_allgather_size,
                reduce_bucket_size=self._config.env.deepspeed_allreduce_size,
            )
            norm_param_names = get_norm_layer_param_names(self._model)
            trainable_param_names = get_trainable_params_efficient_finetune(
                norm_param_names, efficient_finetune=OmegaConf.select(self._config, "optimization.efficient_finetune")
            )

            optimization_kwargs = dict(
                optim_type=self._config.optimization.optim_type,
                lr_choice=self._config.optimization.lr_choice,
                lr_schedule=self._config.optimization.lr_schedule,
                lr=self._config.optimization.learning_rate,
                lr_decay=self._config.optimization.lr_decay,
                end_lr=self._config.optimization.end_lr,
                lr_mult=self._config.optimization.lr_mult,
                weight_decay=self._config.optimization.weight_decay,
                warmup_steps=self._config.optimization.warmup_steps,
            )
        else:
            optimization_kwargs = {}
            trainable_param_names = []

        predict_dm = BaseDataModule(
            df_preprocessor=df_preprocessor,
            data_processors=data_processors,
            per_gpu_batch_size=batch_size,
            num_workers=self._config.env.num_workers_evaluation,
            predict_data=data,
        )

        callbacks = []
        if strategy == "ddp":
            if self._problem_type != OBJECT_DETECTION:
                raise NotImplementedError(f"inference using ddp is only implemented for {OBJECT_DETECTION}")
            else:
                pred_writer = DDPCacheWriter(pipeline=self._problem_type, write_interval="epoch")
                callbacks = [pred_writer]

        if self._problem_type == NER:
            task = NerLitModule(
                model=self._model,
                model_postprocess_fn=self._model_postprocess_fn,
                efficient_finetune=OmegaConf.select(self._config, "optimization.efficient_finetune"),
                trainable_param_names=trainable_param_names,
                **optimization_kwargs,
            )
        elif self._problem_type == OBJECT_DETECTION:
            task = MMDetLitModule(
                model=self._model,
                **optimization_kwargs,
            )
        else:
            task = LitModule(
                model=self._model,
                model_postprocess_fn=self._model_postprocess_fn,
                efficient_finetune=OmegaConf.select(self._config, "optimization.efficient_finetune"),
                trainable_param_names=trainable_param_names,
                **optimization_kwargs,
            )

        blacklist_msgs = []
        if self._verbosity <= 3:  # turn off logging in prediction
            blacklist_msgs.append("Automatic Mixed Precision")
            blacklist_msgs.append("GPU available")
            blacklist_msgs.append("TPU available")
            blacklist_msgs.append("IPU available")
            blacklist_msgs.append("HPU available")
            blacklist_msgs.append("select gpus")
            blacklist_msgs.append("LOCAL_RANK")
        log_filter = LogFilter(blacklist_msgs)

        with apply_log_filter(log_filter):
            evaluator = pl.Trainer(
                accelerator="gpu" if num_gpus > 0 else None,
                devices=num_gpus if num_gpus > 0 else None,
                auto_select_gpus=self._config.env.auto_select_gpus if num_gpus != 0 else False,
                num_nodes=self._config.env.num_nodes,
                precision=precision,
                strategy=strategy,
                benchmark=False,
                enable_progress_bar=self._enable_progress_bar,
                deterministic=self._config.env.deterministic,
                max_epochs=-1,  # Add max_epochs to disable warning
                logger=False,
                callbacks=callbacks,
            )

            with warnings.catch_warnings():
                warnings.filterwarnings(
                    "ignore",
                    ".*does not have many workers which may be a bottleneck. "
                    "Consider increasing the value of the `num_workers` argument` "
                    ".* in the `DataLoader` init to improve performance.*",
                )

                outputs = evaluator.predict(
                    task,
                    datamodule=predict_dm,
                    return_predictions=not callbacks,
                )

                if strategy == "ddp":
                    if evaluator.global_rank != 0:
                        sys.exit(f"Prediction finished, exit the process with global_rank={evaluator.global_rank}...")
                    else:
                        outputs = pred_writer.collect_all_gpu_results(num_gpus=num_gpus)
                elif self._problem_type == OBJECT_DETECTION:
                    # reformat single gpu output for object detection
                    # outputs shape: num_batch, 1(["bbox"]), batch_size, 2(if using mask_rcnn)/na, 80, n, 5
                    # output LABEL if exists for evaluations
                    if len(outputs[0][BBOX][0]) == 2:  # additional axis for mask_rcnn, TODO: remove hardcode here
                        outputs = [
                            {BBOX: bbox[0], LABEL: ele[LABEL][i]} if LABEL in ele else {BBOX: bbox[0]}
                            for ele in outputs
                            for i, bbox in enumerate(ele[BBOX])
                        ]
                    else:
                        outputs = [
                            {BBOX: bbox, LABEL: ele[LABEL][i]} if LABEL in ele else {BBOX: bbox}
                            for ele in outputs
                            for i, bbox in enumerate(ele[BBOX])
                        ]

        return outputs

    def _on_predict_start(
        self,
        config: DictConfig,
        data: Union[pd.DataFrame, dict, list],
        requires_label: bool,
    ):
        data = data_to_df(data=data)

        if self._column_types is None:
            allowable_dtypes, fallback_dtype = infer_dtypes_by_model_names(model_config=self._config.model)
            column_types = infer_column_types(
                data=data, allowable_column_types=allowable_dtypes, fallback_column_type=fallback_dtype
            )
            if self._label_column and self._label_column in data.columns:
                column_types = infer_label_column_type_by_problem_type(
                    column_types=column_types,
                    label_columns=self._label_column,
                    problem_type=self._problem_type,
                    data=data,
                )
            if self._problem_type == OBJECT_DETECTION:
                column_types = infer_rois_column_type(
                    column_types=column_types,
                    data=data,
                )
        else:  # called .fit() or .load()
            column_types = self._column_types

        if self._df_preprocessor is None:
            df_preprocessor = init_df_preprocessor(
                config=config,
                column_types=column_types,
                label_column=self._label_column,
                train_df_x=data,  # TODO: drop label like in line 884?
                train_df_y=data[self._label_column] if self._label_column else None,
            )
        else:  # called .fit() or .load()
            df_preprocessor = self._df_preprocessor

        data_processors = copy.deepcopy(self._data_processors)
        # For prediction data with no labels provided.
        if not requires_label:
            data_processors.pop(LABEL, None)

        return data, df_preprocessor, data_processors

    def evaluate_coco(
        self,
        anno_file_or_df: str,
        metrics: str,
        return_pred: Optional[bool] = False,
        seed: Optional[int] = 123,
        eval_tool: Optional[str] = None,
    ):
        """
        Evaluate object detection model on a test dataset in COCO format.

        Parameters
        ----------
        anno_file
            The annotation file in COCO format
        return_pred
            Whether to return the prediction result of each row.
        eval_tool
            The eval_tool for object detection. Could be "pycocotools" or "torchmetrics".
        """
        # TODO: support saving results to file
        self._verify_inference_ready()
        assert self._problem_type == OBJECT_DETECTION, (
            f"predictor.evaluate_coco() is only supported when problem_type is {OBJECT_DETECTION}. "
            f"Received problem_type={self.problem_type}."
        )
        # TODO: refactor this into evaluate()
        if isinstance(anno_file_or_df, str):
            anno_file = anno_file_or_df
            data = from_coco_or_voc(
                anno_file, "test"
            )  # TODO: maybe remove default splits hardcoding (only used in VOC)
            if os.path.isdir(anno_file):
                eval_tool = "torchmetrics"  # we can only use torchmetrics for VOC format evaluation.
        else:
            # during validation, it will call evaluate with df as input
            anno_file = self.detection_anno_train
            data = anno_file_or_df

        outputs = self._predict(
            data=data,
            requires_label=True,
            seed=seed,
        )  # outputs shape: num_batch, 1(["bbox"]), batch_size, 2(if using mask_rcnn)/na, 80, n, 5

        # Cache prediction results as COCO format # TODO: refactor this
        self._save_path = setup_save_path(
            old_save_path=self._save_path,
            model_loaded=self._model_loaded,
        )
        cocoeval_cache_path = os.path.join(self._save_path, "object_detection_result_cache.json")

        eval_results = cocoeval(
            outputs=outputs,
            data=data,
            anno_file=anno_file,
            cache_path=cocoeval_cache_path,
            metrics=metrics,
            tool=eval_tool,
        )

        if return_pred:
            return eval_results, outputs
        else:
            return eval_results

    def _process_batch(
        self,
        data: Union[pd.DataFrame, dict, list],
        df_preprocessor: MultiModalFeaturePreprocessor,
        data_processors: Dict,
    ):

        modality_features, modality_types, sample_num = apply_df_preprocessor(
            data=data,
            df_preprocessor=df_preprocessor,
            modalities=data_processors.keys(),
        )

        processed_features = []
        for i in range(sample_num):
            per_sample_features = get_per_sample_features(
                modality_features=modality_features,
                modality_types=modality_types,
                idx=i,
            )
            per_sample_features = apply_data_processor(
                per_sample_features=per_sample_features,
                data_processors=data_processors,
                feature_modalities=modality_types,
                is_training=False,
            )
            processed_features.append(per_sample_features)

        collate_fn = get_collate_fn(
            df_preprocessor=df_preprocessor, data_processors=data_processors, per_gpu_batch_size=sample_num
        )
        batch = collate_fn(processed_features)

        return batch

    def _realtime_predict(
        self,
        data: pd.DataFrame,
        df_preprocessor: MultiModalFeaturePreprocessor,
        data_processors: Dict,
        num_gpus: int,
        precision: Union[int, str],
    ) -> List[Dict]:
        batch = self._process_batch(
            data=data,
            df_preprocessor=df_preprocessor,
            data_processors=data_processors,
        )
        output = infer_batch(
            batch=batch,
            model=self._model,
            precision=precision,
            num_gpus=num_gpus,
            model_postprocess_fn=self._model_postprocess_fn,
        )
        return [output]

    def _predict(
        self,
        data: Union[pd.DataFrame, dict, list],
        requires_label: bool,
        realtime: Optional[bool] = None,
        seed: Optional[int] = 123,
    ) -> List[Dict]:

        with apply_log_filter(LogFilter("Global seed set to")):  # Ignore the log "Global seed set to"
            pl.seed_everything(seed, workers=True)

        data, df_preprocessor, data_processors = self._on_predict_start(
            config=self._config,
            data=data,
            requires_label=requires_label,
        )

        strategy = "dp"  # default used in inference.

        num_gpus = compute_num_gpus(config_num_gpus=self._config.env.num_gpus, strategy=strategy)

        if self._problem_type == OBJECT_DETECTION:
            strategy = "ddp"

        if strategy == "ddp" and self._fit_called:
            num_gpus = 1  # While using DDP, we can only use single gpu after fit is called

        if num_gpus == 1:
            strategy = None

        precision = infer_precision(num_gpus=num_gpus, precision=self._config.env.precision, cpu_only_warning=False)

        if not realtime:
            batch_size = compute_inference_batch_size(
                per_gpu_batch_size=self._config.env.per_gpu_batch_size,
                eval_batch_size_ratio=OmegaConf.select(self._config, "env.eval_batch_size_ratio"),
                per_gpu_batch_size_evaluation=self._config.env.per_gpu_batch_size_evaluation,  # backward compatibility.
                num_gpus=num_gpus,
                strategy=strategy,
            )

        if realtime is None:
            realtime = use_realtime(data=data, data_processors=data_processors, batch_size=batch_size)

        if self._problem_type and self._problem_type == OBJECT_DETECTION:
            realtime = False

        if realtime:
            outputs = self._realtime_predict(
                data=data,
                df_preprocessor=df_preprocessor,
                data_processors=data_processors,
                num_gpus=num_gpus,
                precision=precision,
            )
        else:
            outputs = self._default_predict(
                data=data,
                df_preprocessor=df_preprocessor,
                data_processors=data_processors,
                num_gpus=num_gpus,
                precision=precision,
                batch_size=batch_size,
                strategy=strategy,
            )

        return outputs

    def set_num_gpus(self, num_gpus):
        assert isinstance(num_gpus, int)
        self._config.env.num_gpus = num_gpus

    def get_num_gpus(self):
        try:
            return self._config.env.num_gpus
        except:
            return None

    def evaluate(
        self,
        data: Union[pd.DataFrame, dict, list, str],
        query_data: Optional[list] = None,
        response_data: Optional[list] = None,
        id_mappings: Optional[Union[Dict[str, Dict], Dict[str, pd.Series]]] = None,
        metrics: Optional[Union[str, List[str]]] = None,
        chunk_size: Optional[int] = 1024,
        similarity_type: Optional[str] = "cosine",
        cutoffs: Optional[List[int]] = [1, 5, 10],
        label: Optional[str] = None,
        return_pred: Optional[bool] = False,
        realtime: Optional[bool] = None,
        seed: Optional[int] = 123,
        eval_tool: Optional[str] = None,
    ):
        """
        Evaluate model on a test dataset.

        Parameters
        ----------
        data
            A dataframe, containing the same columns as the training data.
            Or a str, that is a path of the annotation file for detection.
        query_data
            Query data used for ranking.
        response_data
            Response data used for ranking.
        id_mappings
             Id-to-content mappings. The contents can be text, image, etc.
             This is used when data/query_data/response_data contain the query/response identifiers instead of their contents.
        metrics
            A list of metric names to report.
            If None, we only return the score for the stored `_eval_metric_name`.
        chunk_size
            Scan the response data by chunk_size each time. Increasing the value increases the speed, but requires more memory.
        similarity_type
            Use what function (cosine/dot_prod) to score the similarity (default: cosine).
        cutoffs
            A list of cutoff values to evaluate ranking.
        label
            The label column name in data. Some tasks, e.g., image<-->text matching, have no label column in training data,
            but the label column may be still required in evaluation.
        return_pred
            Whether to return the prediction result of each row.
        realtime
            Whether to do realtime inference, which is efficient for small data (default None).
            If not specified, we would infer it on based on the data modalities
            and sample number.
        seed
            The random seed to use for this evaluation run.
        eval_tool
            The eval_tool for object detection. Could be "pycocotools" or "torchmetrics".

        Returns
        -------
        A dictionary with the metric names and their corresponding scores.
        Optionally return a dataframe of prediction results.
        """
        self._verify_inference_ready()
        if self._matcher:
            return self._matcher.evaluate(
                data=data,
                query_data=query_data,
                response_data=response_data,
                id_mappings=id_mappings,
                chunk_size=chunk_size,
                similarity_type=similarity_type,
                cutoffs=cutoffs,
                label=label,
                metrics=metrics,
                return_pred=return_pred,
            )
        if self.problem_type == OBJECT_DETECTION:
            if realtime:
                return NotImplementedError(
                    f"Current problem type {self.problem_type} does not support realtime predict."
                )
            return self.evaluate_coco(
                anno_file_or_df=data, metrics=metrics, return_pred=return_pred, seed=seed, eval_tool=eval_tool
            )

        if self._problem_type == NER:
            ret_type = NER_RET
        else:
            ret_type = LOGITS

        outputs = self._predict(
            data=data,
            requires_label=True,
            realtime=realtime,
            seed=seed,
        )
        logits = extract_from_output(ret_type=ret_type, outputs=outputs)

        metric_data = {}
        if self._problem_type in [BINARY, MULTICLASS]:
            y_pred_prob = logits_to_prob(logits)
            metric_data[Y_PRED_PROB] = y_pred_prob

        y_pred = self._df_preprocessor.transform_prediction(
            y_pred=logits,
            inverse_categorical=False,
        )
        y_pred_inv = self._df_preprocessor.transform_prediction(
            y_pred=logits,
            inverse_categorical=True,
        )

        if self._problem_type == NER:
            y_true = self._df_preprocessor.transform_label_for_metric(df=data, tokenizer=self._model.tokenizer)
        else:
            y_true = self._df_preprocessor.transform_label_for_metric(df=data)

        metric_data.update(
            {
                Y_PRED: y_pred,
                Y_TRUE: y_true,
            }
        )

        metrics_is_none = False

        if metrics is None:
            metrics_is_none = True
            metrics = [self._eval_metric_name]
        if isinstance(metrics, str):
            metrics = [metrics]

        results = {}
        if self._problem_type == NER:
            score = compute_score(
                metric_data=metric_data,
                metric_name=self._eval_metric_name.lower(),
            )
            score = {k.lower(): v for k, v in score.items()}
            if metrics_is_none:
                results = score
            else:
                for per_metric in metrics:
                    if per_metric.lower() in score:
                        results.update({per_metric: score[per_metric.lower()]})
                    else:
                        logger.warning(f"Warning: {per_metric} is not a suppported evaluation metric!")
                if not results:
                    results = score  # If the results dict is empty, return all scores.
        else:
            for per_metric in metrics:
                pos_label = try_to_infer_pos_label(
                    data_config=self._config.data,
                    label_encoder=self._df_preprocessor.label_generator,
                    problem_type=self._problem_type,
                )
                score = compute_score(
                    metric_data=metric_data,
                    metric_name=per_metric.lower(),
                    pos_label=pos_label,
                )
                results[per_metric] = score

        if return_pred:
            return results, self._as_pandas(data=data, to_be_converted=y_pred_inv)
        else:
            return results

    def _match_queries_and_candidates(
        self,
        query_data: Union[pd.DataFrame, dict, list],
        candidate_data: Union[pd.DataFrame, dict, list],
        return_prob: Optional[bool] = False,
    ):
        query_embeddings = self.extract_embedding(query_data, as_tensor=True)
        assert (
            len(query_embeddings) == 1
        ), f"Multiple embedding types `{query_embeddings.keys()}` exist in query data. Please reduce them to one type."
        query_embeddings = list(query_embeddings.values())[0]

        candidate_embeddings = self.extract_embedding(candidate_data, as_tensor=True)
        assert (
            len(candidate_embeddings) == 1
        ), f"Multiple embedding types `{candidate_embeddings.keys()}` exist in candidate data. Please reduce them to one type."
        candidate_embeddings = list(candidate_embeddings.values())[0]

        if return_prob:
            ret = (100.0 * query_embeddings @ candidate_embeddings.T).float().softmax(dim=-1)
        else:
            ret = (query_embeddings @ candidate_embeddings.T).argmax(dim=-1)

        ret = tensor_to_ndarray(ret)

        return ret

    def get_predictor_classes(self):
        """
        returns the classes of the detection (only works for detection)
        Parameters
        ----------
        Returns
        -------
            List of class names
        """
        return self._model.model.CLASSES

    def predict(
        self,
        data: Union[pd.DataFrame, dict, list, str],
        candidate_data: Optional[Union[pd.DataFrame, dict, list]] = None,
        id_mappings: Optional[Union[Dict[str, Dict], Dict[str, pd.Series]]] = None,
        as_pandas: Optional[bool] = None,
        realtime: Optional[bool] = None,
        seed: Optional[int] = 123,
        save_results: Optional[bool] = None,
    ):
        """
        Predict values for the label column of new data.

        Parameters
        ----------
        data
            The data to make predictions for. Should contain same column names as training data and
            follow same format (except for the `label` column).
        candidate_data
            The candidate data from which to search the query data's matches.
        id_mappings
             Id-to-content mappings. The contents can be text, image, etc.
             This is used when data contain the query/response identifiers instead of their contents.
        as_pandas
            Whether to return the output as a pandas DataFrame(Series) (True) or numpy array (False).
        realtime
            Whether to do realtime inference, which is efficient for small data (default None).
            If not specified, we would infer it on based on the data modalities
            and sample number.
        seed
            The random seed to use for this prediction run.
        save_results
            Whether to save the prediction results (only works for detection now)
        Returns
        -------
        Array of predictions, one corresponding to each row in given dataset.
        """
        self._verify_inference_ready()

        if self._matcher:
            return self._matcher.predict(
                data=data,
                id_mappings=id_mappings,
                as_pandas=as_pandas,
            )
        detection_data_path = None
        if self._problem_type == OBJECT_DETECTION:
            if isinstance(data, str):
                detection_data_path = data
                data = from_coco_or_voc(data, "test")
            if self._label_column not in data:
                self._label_column = None

        if self._problem_type == OBJECT_DETECTION or self._problem_type == OCR_TEXT_DETECTION:
            ret_type = BBOX
        elif self._problem_type == OCR_TEXT_RECOGNITION:
            ret_type = [TEXT, SCORE]
        else:
            ret_type = LOGITS

        if self._problem_type == NER:
            ret_type = NER_RET
        if candidate_data:
            pred = self._match_queries_and_candidates(
                query_data=data,
                candidate_data=candidate_data,
                return_prob=False,
            )
        else:
            outputs = self._predict(
                data=data,
                requires_label=False,
                realtime=realtime,
                seed=seed,
            )

            if self._problem_type == OCR_TEXT_RECOGNITION:
                logits = []
                for r_type in ret_type:
                    logits.append(extract_from_output(outputs=outputs, ret_type=r_type))
            else:
                logits = extract_from_output(outputs=outputs, ret_type=ret_type)

            if self._df_preprocessor:
                pred = self._df_preprocessor.transform_prediction(
                    y_pred=logits,
                )
            else:
                if isinstance(logits, (torch.Tensor, np.ndarray)) and logits.ndim == 2:
                    pred = logits.argmax(axis=1)
                else:
                    pred = logits

        if save_results:
            ## Dumping Result for detection only now
            assert (
                self._problem_type == OBJECT_DETECTION
            ), "Aborting: save results only works for object detection now."

            self._save_path = setup_save_path(
                old_save_path=self._save_path,
                model_loaded=self._model_loaded,
            )

            result_path = os.path.join(self._save_path, "result.txt")

            save_result_df(
                pred=pred,
                data=data,
                detection_classes=self._model.model.CLASSES,
                result_path=result_path,
            )

        if (as_pandas is None and isinstance(data, pd.DataFrame)) or as_pandas is True:
            if self._problem_type == OBJECT_DETECTION:
                pred = save_result_df(
                    pred=pred,
                    data=data,
                    detection_classes=self._model.model.CLASSES,
                    result_path=None,
                )
            else:
                pred = self._as_pandas(data=data, to_be_converted=pred)

        return pred

    def predict_proba(
        self,
        data: Union[pd.DataFrame, dict, list],
        candidate_data: Optional[Union[pd.DataFrame, dict, list]] = None,
        id_mappings: Optional[Union[Dict[str, Dict], Dict[str, pd.Series]]] = None,
        as_pandas: Optional[bool] = None,
        as_multiclass: Optional[bool] = True,
        realtime: Optional[bool] = None,
        seed: Optional[int] = 123,
    ):
        """
        Predict probabilities class probabilities rather than class labels.
        This is only for the classification tasks. Calling it for a regression task will throw an exception.

        Parameters
        ----------
        data
            The data to make predictions for. Should contain same column names as training data and
              follow same format (except for the `label` column).
        candidate_data
            The candidate data from which to search the query data's matches.
        id_mappings
             Id-to-content mappings. The contents can be text, image, etc.
             This is used when data contain the query/response identifiers instead of their contents.
        as_pandas
            Whether to return the output as a pandas DataFrame(Series) (True) or numpy array (False).
        as_multiclass
            Whether to return the probability of all labels or
            just return the probability of the positive class for binary classification problems.
        realtime
            Whether to do realtime inference, which is efficient for small data (default None).
            If not specified, we would infer it on based on the data modalities
            and sample number.
        seed
            The random seed to use for this prediction run.

        Returns
        -------
        Array of predicted class-probabilities, corresponding to each row in the given data.
        When as_multiclass is True, the output will always have shape (#samples, #classes).
        Otherwise, the output will have shape (#samples,)
        """
        self._verify_inference_ready()
        if self._matcher:
            return self._matcher.predict_proba(
                data=data,
                id_mappings=id_mappings,
                as_pandas=as_pandas,
                as_multiclass=as_multiclass,
            )

        assert self._problem_type not in [
            REGRESSION,
            NAMED_ENTITY_RECOGNITION,
        ], f"Problem {self._problem_type} has no probability output."

        if candidate_data:
            prob = self._match_queries_and_candidates(
                query_data=data,
                candidate_data=candidate_data,
                return_prob=True,
            )
        else:
            outputs = self._predict(
                data=data,
                requires_label=False,
                realtime=realtime,
                seed=seed,
            )
            logits = extract_from_output(outputs=outputs, ret_type=LOGITS)

            prob = logits_to_prob(logits)

        if not as_multiclass:
            if self._problem_type == BINARY:
                pos_label = try_to_infer_pos_label(
                    data_config=self._config.data,
                    label_encoder=self._df_preprocessor.label_generator,
                    problem_type=self._problem_type,
                )
                prob = prob[:, pos_label]

        if (as_pandas is None and isinstance(data, pd.DataFrame)) or as_pandas is True:
            prob = self._as_pandas(data=data, to_be_converted=prob)

        return prob

    def extract_embedding(
        self,
        data: Union[pd.DataFrame, dict, list],
        id_mappings: Optional[Union[Dict[str, Dict], Dict[str, pd.Series]]] = None,
        return_masks: Optional[bool] = False,
        as_tensor: Optional[bool] = False,
        as_pandas: Optional[bool] = False,
        realtime: Optional[bool] = None,
        signature: Optional[str] = None,
    ):
        """
        Extract features for each sample, i.e., one row in the provided dataframe `data`.

        Parameters
        ----------
        data
            The data to extract embeddings for. Should contain same column names as training dataset and
            follow same format (except for the `label` column).
        id_mappings
             Id-to-content mappings. The contents can be text, image, etc.
             This is used when data contain the query/response identifiers instead of their contents.
        return_masks
            If true, returns a mask dictionary, whose keys are the same as those in the features dictionary.
            If a sample has empty input in feature column `image_0`, the sample will has mask 0 under key `image_0`.
        as_tensor
            Whether to return a Pytorch tensor.
        as_pandas
            Whether to return the output as a pandas DataFrame (True) or numpy array (False).
        realtime
            Whether to do realtime inference, which is efficient for small data (default None).
            If not specified, we would infer it on based on the data modalities
            and sample number.
        signature
            When using matcher, it can be query or response.

        Returns
        -------
        Array of embeddings, corresponding to each row in the given data.
        It will have shape (#samples, D) where the embedding dimension D is determined
        by the neural network's architecture.
        """
        self._verify_inference_ready()
        if self._matcher:
            return self._matcher.extract_embedding(
                data=data,
                signature=signature,
                id_mappings=id_mappings,
                as_tensor=as_tensor,
                as_pandas=as_pandas,
            )

        turn_on_off_feature_column_info(
            data_processors=self._data_processors,
            flag=True,
        )
        outputs = self._predict(
            data=data,
            requires_label=False,
            realtime=realtime,
        )
        if self._problem_type in [FEATURE_EXTRACTION, ZERO_SHOT_IMAGE_CLASSIFICATION]:
            features = extract_from_output(outputs=outputs, ret_type=COLUMN_FEATURES, as_ndarray=as_tensor is False)
            if return_masks:
                masks = extract_from_output(outputs=outputs, ret_type=MASKS, as_ndarray=as_tensor is False)
        else:
            features = extract_from_output(outputs=outputs, ret_type=FEATURES, as_ndarray=as_tensor is False)

        if as_pandas:
            features = pd.DataFrame(features, index=data.index)
            if return_masks:
                masks = pd.DataFrame(masks, index=data.index)

        if return_masks:
            return features, masks
        else:
            return features

    def _as_pandas(
        self,
        data: Union[pd.DataFrame, dict, list],
        to_be_converted: Union[np.ndarray, dict],
    ):
        if isinstance(data, pd.DataFrame):
            index = data.index
        else:
            index = None
        if isinstance(to_be_converted, list) or (
            isinstance(to_be_converted, np.ndarray) and to_be_converted.ndim == 1
        ):
            return pd.Series(to_be_converted, index=index, name=self._label_column)
        else:
            return pd.DataFrame(to_be_converted, index=index, columns=self.class_labels)

    @staticmethod
    def _load_state_dict(
        model: nn.Module,
        state_dict: dict = None,
        path: str = None,
        prefix: str = "model.",
        strict: bool = True,
    ):
        if state_dict is None:
            state_dict = torch.load(path, map_location=torch.device("cpu"))["state_dict"]
        state_dict = {k.partition(prefix)[2]: v for k, v in state_dict.items() if k.startswith(prefix)}
        load_result = model.load_state_dict(state_dict, strict=strict)
        assert (
            len(load_result.unexpected_keys) == 0
        ), f"Load model failed, unexpected keys {load_result.unexpected_keys.__str__()}"
        return model

    @staticmethod
    def _replace_model_name_prefix(
        state_dict: dict,
        old_prefix: str,
        new_prefix: str,
    ):
        start_idx = len(old_prefix)
        state_dict_processed = {
            new_prefix + k[start_idx:]: v for k, v in state_dict.items() if k.startswith(old_prefix)
        }
        return state_dict_processed

    def save(self, path: str, standalone: Optional[bool] = True):
        """
        Save this predictor to file in directory specified by `path`.

        Parameters
        ----------
        path
            The directory to save this predictor.
        standalone
            Whether to save the downloaded model for offline deployment.
            When standalone = True, save the transformers.CLIPModel and transformers.AutoModel to os.path.join(path,model_name),
            and reset the associate model.model_name.checkpoint_name start with `local://` in config.yaml.
            When standalone = False, the saved artifact may require an online environment to process in load().
        """
        if self._matcher:
            self._matcher.save(path=path, standalone=standalone)
            return

        config = copy.deepcopy(self._config)
        if standalone and (
            not OmegaConf.select(config, "optimization.efficient_finetune")
            or OmegaConf.select(config, "optimization.efficient_finetune") == "None"
        ):
            config = save_pretrained_model_configs(model=self._model, config=config, path=path)

        os.makedirs(path, exist_ok=True)
        OmegaConf.save(config=config, f=os.path.join(path, "config.yaml"))

        with open(os.path.join(path, "df_preprocessor.pkl"), "wb") as fp:
            pickle.dump(self._df_preprocessor, fp)

        # Save text tokenizers before saving data processors
        data_processors = copy.deepcopy(self._data_processors)
        if TEXT in data_processors:
            data_processors[TEXT] = save_text_tokenizers(
                text_processors=data_processors[TEXT],
                path=path,
            )
        if NER in data_processors:
            data_processors[NER] = save_text_tokenizers(
                text_processors=data_processors[NER],
                path=path,
            )

        with open(os.path.join(path, "data_processors.pkl"), "wb") as fp:
            pickle.dump(data_processors, fp)

        with open(os.path.join(path, f"assets.json"), "w") as fp:
            json.dump(
                {
                    "class_name": self.__class__.__name__,
                    "column_types": self._column_types,
                    "label_column": self._label_column,
                    "problem_type": self._problem_type,
                    "eval_metric_name": self._eval_metric_name,
                    "validation_metric_name": self._validation_metric_name,
                    "output_shape": self._output_shape,
                    "classes": self._classes,
                    "save_path": self._save_path,
                    "pretrained_path": self._pretrained_path,
                    "version": ag_version.__version__,
                },
                fp,
                ensure_ascii=True,
            )

        # In case that users save to a path, which is not the original save_path.
        if os.path.abspath(path) != os.path.abspath(self._save_path):
            model_path = os.path.join(self._save_path, "model.ckpt")
            if os.path.isfile(model_path):
                shutil.copy(model_path, path)
            else:
                # FIXME(?) Fix the saving logic
                RuntimeError(
                    f"Cannot find the model checkpoint in '{model_path}'. Have you removed the folder that "
                    f"is created in .fit()? Currently, .save() won't function appropriately if that folder is "
                    f"removed."
                )

    def export_onnx(
        self,
        onnx_path: Optional[str] = None,
        data: Optional[pd.DataFrame] = None,
        batch_size: Optional[int] = None,
        verbose: Optional[bool] = False,
        opset_version: Optional[int] = 13,
    ):
        """
        Export this predictor's model to ONNX file.

        Parameters
        ----------
        onnx_path
            The export path of onnx model.
        data
            Raw data used to trace and export the model.
            If this is None, will check if a processed batch is provided.
        batch_size
            The batch_size of export model's input.
            Normally the batch_size is a dynamic axis, so we could use a small value for faster export.
        verbose
            verbose flag in torch.onnx.export.
        opset_version
            opset_version flag in torch.onnx.export.
        """
        # TODO: Support CLIP
        # TODO: Add test
        warnings.warn("Currently, the functionality of exporting to ONNX is experimental.")

        valid_input, dynamic_axes, default_onnx_path, batch = get_onnx_input(
            pipeline=self._problem_type, config=self._config
        )

        if not batch_size:
            batch_size = 2  # batch_size should be a dynamic_axis, so we could use a small value for faster export
        if data is not None:
            batch = self.get_processed_batch_for_deployment(
                data=data, valid_input=valid_input, onnx_tracing=True, batch_size=batch_size
            )

        if not onnx_path:
            onnx_path = default_onnx_path

        torch.onnx.export(
            self._model.eval(),
            batch,
            onnx_path,
            opset_version=opset_version,
            verbose=verbose,
            input_names=valid_input,
            dynamic_axes=dynamic_axes,
        )

    def get_processed_batch_for_deployment(
        self,
        data: pd.DataFrame,
        valid_input: Optional[List] = None,
        onnx_tracing: bool = False,
        batch_size: int = None,
        to_numpy: bool = True,
        requires_label: bool = False,
    ):
        """
        Get the processed batch of raw data given.

        Parameters
        ----------
        data
            The raw data to process
        valid_input
            Used to filter valid data. No filter happens if it is empty.
        onnx_tracing
            If the output is used for onnx tracing.
        batch_size
            The batch_size of output batch.
            If onnx_tracing, it will only output one mini-batch, and all int tensor values will be converted to long.
        to_numpy
            Output numpy array if True. Only valid if not onnx_tracing.

        Returns
        -------
        Tensor or numpy array.
        The output processed batch could be used for export/evaluate deployed model.
        """
        # TODO: add support for data = dict or list
        if onnx_tracing:
            if batch_size:
                data = data[:batch_size]
            else:
                data = data[:2]

        data, df_preprocessor, data_processors = self._on_predict_start(
            config=self._config,
            data=data,
            requires_label=requires_label,
        )

        batch = self._process_batch(
            data=data,
            df_preprocessor=df_preprocessor,
            data_processors=data_processors,
        )

        ret = {}
        for k in batch:
            if valid_input and k not in valid_input:
                continue
            if onnx_tracing:
                ret[k] = batch[k].long() if isinstance(batch[k], torch.IntTensor) else batch[k]
            elif to_numpy:
                ret[k] = batch[k].cpu().detach().numpy().astype(int)
            else:
                ret[k] = batch[k]
        if not onnx_tracing:
            if batch_size:
                raise NotImplementedError("We should split the batch here.")  # TODO
        return ret

    @staticmethod
    def _load_metadata(
        predictor: MultiModalPredictor,
        path: str,
        resume: Optional[bool] = False,
        verbosity: Optional[int] = 3,
    ):
        path = os.path.abspath(os.path.expanduser(path))
        assert os.path.isdir(path), f"'{path}' must be an existing directory."
        config = OmegaConf.load(os.path.join(path, "config.yaml"))

        config = get_local_pretrained_config_paths(
            config=config, path=path
        )  # check the config to load offline pretrained model configs

        with open(os.path.join(path, "assets.json"), "r") as fp:
            assets = json.load(fp)

        with open(os.path.join(path, "df_preprocessor.pkl"), "rb") as fp:
            df_preprocessor = CustomUnpickler(fp).load()

        try:
            with open(os.path.join(path, "data_processors.pkl"), "rb") as fp:
                data_processors = CustomUnpickler(fp).load()
            # Load text tokenizers after loading data processors.
            if TEXT in data_processors:
                data_processors[TEXT] = load_text_tokenizers(
                    text_processors=data_processors[TEXT],
                    path=path,
                )
            if NER in data_processors:
                data_processors[NER] = load_text_tokenizers(
                    text_processors=data_processors[NER],
                    path=path,
                )
            # backward compatibility. Add feature column names in each data processor.
            data_processors = assign_feature_column_names(
                data_processors=data_processors,
                df_preprocessor=df_preprocessor,
            )

            # Only keep the modalities with non-empty processors.
            data_processors = {k: v for k, v in data_processors.items() if len(v) > 0}
        except:  # backward compatibility. reconstruct the data processor in case something went wrong.
            data_processors = None

        predictor._label_column = assets["label_column"]
        predictor._problem_type = assets["problem_type"]
        if "pipeline" in assets:  # back compatibility
            predictor._problem_type = assets["pipeline"]
        predictor._eval_metric_name = assets["eval_metric_name"]
        predictor._verbosity = verbosity
        predictor._resume = resume
        predictor._save_path = path  # in case the original exp dir is copied to somewhere else
        predictor._pretrain_path = path
        predictor._config = config
        predictor._output_shape = assets["output_shape"]
        if "classes" in assets:
            predictor._classes = assets["classes"]
        predictor._column_types = assets["column_types"]
        predictor._validation_metric_name = assets["validation_metric_name"]
        predictor._df_preprocessor = df_preprocessor
        predictor._data_processors = data_processors

        return predictor

    @classmethod
    def load(
        cls,
        path: str,
        resume: Optional[bool] = False,
        verbosity: Optional[int] = 3,
    ):
        """
        Load a predictor object from a directory specified by `path`. The to-be-loaded predictor
        can be completely or partially trained by .fit(). If a previous training has completed,
        it will load the checkpoint `model.ckpt`. Otherwise if a previous training accidentally
        collapses in the middle, it can load the `last.ckpt` checkpoint by setting `resume=True`.

        Parameters
        ----------
        path
            The directory to load the predictor object.
        resume
            Whether to resume training from `last.ckpt`. This is useful when a training was accidentally
            broken during the middle and we want to resume the training from the last saved checkpoint.
        verbosity
            Verbosity levels range from 0 to 4 and control how much information is printed.
            Higher levels correspond to more detailed print statements (you can set verbosity = 0 to suppress warnings).

        Returns
        -------
        The loaded predictor object.
        """
        path = os.path.abspath(os.path.expanduser(path))
        assert os.path.isdir(path), f"'{path}' must be an existing directory."
        predictor = cls(label="dummy_label")

        with open(os.path.join(path, "assets.json"), "r") as fp:
            assets = json.load(fp)
        if "class_name" in assets and assets["class_name"] == "MultiModalMatcher":
            predictor._matcher = MultiModalMatcher.load(
                path=path,
                resume=resume,
                verbosity=verbosity,
            )
            return predictor

        predictor = cls._load_metadata(predictor=predictor, path=path, resume=resume, verbosity=verbosity)

        efficient_finetune = OmegaConf.select(predictor._config, "optimization.efficient_finetune")

        model = create_fusion_model(
            config=predictor._config,
            num_classes=predictor._output_shape,
            classes=predictor._classes,
            num_numerical_columns=len(predictor._df_preprocessor.numerical_feature_names),
            num_categories=predictor._df_preprocessor.categorical_num_categories,
            pretrained=False
            if not efficient_finetune or efficient_finetune == "None"
            else True,  # set "pretrain=False" to prevent downloading online models
        )

        if predictor._data_processors is None:
            predictor._data_processors = create_fusion_data_processors(
                config=predictor._config,
                model=model,
            )

        resume_ckpt_path = os.path.join(path, LAST_CHECKPOINT)
        final_ckpt_path = os.path.join(path, MODEL_CHECKPOINT)
        if resume:  # resume training which crashed before
            if not os.path.isfile(resume_ckpt_path):
                if os.path.isfile(final_ckpt_path):
                    raise ValueError(
                        f"Resuming checkpoint '{resume_ckpt_path}' doesn't exist, but "
                        f"final checkpoint '{final_ckpt_path}' exists, which means training "
                        f"is already completed."
                    )
                else:
                    raise ValueError(
                        f"Resuming checkpoint '{resume_ckpt_path}' and "
                        f"final checkpoint '{final_ckpt_path}' both don't exist. "
                        f"Consider starting training from scratch."
                    )
            load_path = resume_ckpt_path
            logger.info(f"Resume training from checkpoint: '{resume_ckpt_path}'")
            ckpt_path = resume_ckpt_path
        else:  # load a model checkpoint for prediction, evaluation, or continuing training on new data
            if not os.path.isfile(final_ckpt_path):
                if os.path.isfile(resume_ckpt_path):
                    raise ValueError(
                        f"Final checkpoint '{final_ckpt_path}' doesn't exist, but "
                        f"resuming checkpoint '{resume_ckpt_path}' exists, which means training "
                        f"is not done yet. Consider resume training from '{resume_ckpt_path}'."
                    )
                else:
                    raise ValueError(
                        f"Resuming checkpoint '{resume_ckpt_path}' and "
                        f"final checkpoint '{final_ckpt_path}' both don't exist. "
                        f"Consider starting training from scratch."
                    )
            load_path = final_ckpt_path
            logger.info(f"Load pretrained checkpoint: {os.path.join(path, MODEL_CHECKPOINT)}")
            ckpt_path = None  # must set None since we do not resume training

        model = cls._load_state_dict(
            model=model,
            path=load_path,
            strict=not efficient_finetune or efficient_finetune == "None",
        )

        predictor._ckpt_path = ckpt_path
        predictor._model = model
        if not resume:
            predictor._continuous_training = True

        loss_func = get_loss_func(
            problem_type=predictor._problem_type,
            mixup_active=False,
            loss_func_name=OmegaConf.select(predictor._config, "optimization.loss_function"),
        )

        model_postprocess_fn = get_model_postprocess_fn(
            problem_type=predictor._problem_type,
            loss_func=loss_func,
        )
        predictor._model_postprocess_fn = model_postprocess_fn
        predictor._model_loaded = True
        predictor._fit_called = False

        return predictor

    @property
    def class_labels(self):
        """
        The original name of the class labels.
        For example, the tabular data may contain classes equal to
        "entailment", "contradiction", "neutral". Internally, these will be converted to
        0, 1, 2, ...
        This function returns the original names of these raw labels.

        Returns
        -------
        List that contain the class names. It will be None if it's not a classification problem.
        """
        if self._problem_type == MULTICLASS or self._problem_type == BINARY:
            return self._df_preprocessor.label_generator.classes_
        else:
            warnings.warn("Accessing class names for a non-classification problem. Return None.")
            return None

    @property
    def positive_class(self):
        """
        Name of the class label that will be mapped to 1.
        This is only meaningful for binary classification problems.

        It is useful for computing metrics such as F1 which require a positive and negative class.
        You may refer to https://en.wikipedia.org/wiki/F-score for more details.
        In binary classification, :class:`TextPredictor.predict_proba(as_multiclass=False)`
        returns the estimated probability that each row belongs to the positive class.
        Will print a warning and return None if called when `predictor.problem_type != 'binary'`.

        Returns
        -------
        The positive class name in binary classification or None if the problem is not binary classification.
        """
        if self.problem_type != BINARY:
            logger.warning(
                f"Warning: Attempted to retrieve positive class label in a non-binary problem. "
                f"Positive class labels only exist in binary classification. "
                f"Returning None instead. self.problem_type is '{self.problem_type}'"
                f" but positive_class only exists for '{BINARY}'."
            )
            return None
        else:
            return self.class_labels[1]

    def fit_summary(self, verbosity=0, show_plot=False):
        """
        Output summary of information about models produced during `fit()`.

        Parameters
        ----------
        verbosity : int, default = 2
            Verbosity levels range from 0 to 4 and control how much information is printed.
            verbosity = 0 for no output printing.
            TODO: Higher levels correspond to more detailed print statements
        show_plot : bool, default = False
            If True, shows the model summary plot in browser when verbosity > 1.

        Returns
        -------
        Dict containing various detailed information.
        We do not recommend directly printing this dict as it may be very large.
        """
        results = {f"val_{self._validation_metric_name}": self.best_score, "training_time": self.elapsed_time}
        return results

    def list_supported_models(self, pretrained=True):
        """
        List supported models for each problem_type to let users know
        options of checkpoint name to choose during fit().

        Parameters
        ----------
        pretrained : bool, default = True
            If True, only return the models with pretrained weights.
            If False, return all the models as long as there is model definition.

        Returns
        -------
        a list of model names
        """
        if self._problem_type == "classification":
            return list_timm_models(pretrained=pretrained)
        else:
            raise ValueError(f"list_supported_models() is not available for problem type: {self._problem_type}")


class AutoMMPredictor(MultiModalPredictor):
    def __init__(self, **kwargs):
        warnings.warn(
            "AutoMMPredictor has been renamed as 'MultiModalPredictor'. "
            "Consider to use MultiModalPredictor instead. Using AutoMMPredictor will "
            "raise an exception starting in v0.7."
        )
        super(AutoMMPredictor, self).__init__(**kwargs)<|MERGE_RESOLUTION|>--- conflicted
+++ resolved
@@ -429,15 +429,12 @@
         else:
             self._save_path = None
 
-<<<<<<< HEAD
-=======
         if self._problem_type == OBJECT_DETECTION:
             warnings.warn(
                 "Running object detection. Make sure that you have installed mmdet and mmcv-full, "
                 "by running 'mim install mmcv-full' and 'pip install mmdet'"
             )
 
->>>>>>> 3f56287b
         if self._problem_type is not None:
             if problem_property_dict.get(self._problem_type).is_matching:
                 self._matcher = MultiModalMatcher(
