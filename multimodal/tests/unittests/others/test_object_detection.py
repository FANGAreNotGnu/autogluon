--- conflicted
+++ resolved
@@ -50,11 +50,6 @@
 
     pred = predictor.predict({"image": [mmdet_image_name] * 10})  # test batch inference
     assert len(pred) == 10  # test data size is 100
-<<<<<<< HEAD
-    assert len(pred[0]) == 80  # COCO has 80 classes
-    assert pred[0][0].ndim == 2  # two dimensions, (# of proposals, 5)
-=======
->>>>>>> ee393aed
 
 
 @pytest.mark.parametrize(
@@ -65,11 +60,7 @@
         "detr_r50_8x2_150e_coco",
     ],
 )
-<<<<<<< HEAD
-def test_mmdet_object_detection_inference_dict(checkpoint_name):
-=======
 def test_mmdet_object_detection_fit_then_evaluate_coco(checkpoint_name):
->>>>>>> ee393aed
     data_dir = download_sample_dataset()
 
     train_path = os.path.join(data_dir, "Annotations", "trainval_cocoformat.json")
@@ -95,9 +86,6 @@
     )
 
     # Evaluate
-<<<<<<< HEAD
-    predictor.evaluate(test_path)
-=======
     predictor.evaluate(test_path)
 
 
@@ -267,5 +255,4 @@
         time_limit=30,
     )
 
-    pred = predictor.predict(test_path)  # test batch inference
->>>>>>> ee393aed
+    pred = predictor.predict(test_path)  # test batch inference